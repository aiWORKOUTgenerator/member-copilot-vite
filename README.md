# React + TypeScript + Vite

This template provides a minimal setup to get React working in Vite with HMR and some ESLint rules.

Currently, two official plugins are available:

- [@vitejs/plugin-react](https://github.com/vitejs/vite-plugin-react/blob/main/packages/plugin-react) uses [Babel](https://babeljs.io/) for Fast Refresh
- [@vitejs/plugin-react-swc](https://github.com/vitejs/vite-plugin-react/blob/main/packages/plugin-react-swc) uses [SWC](https://swc.rs/) for Fast Refresh

## Expanding the ESLint configuration

If you are developing a production application, we recommend updating the configuration to enable type-aware lint rules:

```js
export default tseslint.config({
  extends: [
    // Remove ...tseslint.configs.recommended and replace with this
    ...tseslint.configs.recommendedTypeChecked,
    // Alternatively, use this for stricter rules
    ...tseslint.configs.strictTypeChecked,
    // Optionally, add this for stylistic rules
    ...tseslint.configs.stylisticTypeChecked,
  ],
  languageOptions: {
    // other options...
    parserOptions: {
      project: ["./tsconfig.node.json", "./tsconfig.app.json"],
      tsconfigRootDir: import.meta.dirname,
    },
  },
});
```

You can also install [eslint-plugin-react-x](https://github.com/Rel1cx/eslint-react/tree/main/packages/plugins/eslint-plugin-react-x) and [eslint-plugin-react-dom](https://github.com/Rel1cx/eslint-react/tree/main/packages/plugins/eslint-plugin-react-dom) for React-specific lint rules:

```js
// eslint.config.js
<<<<<<< HEAD
import reactX from "eslint-plugin-react-x";
import reactDom from "eslint-plugin-react-dom";
=======
import reactX from 'eslint-plugin-react-x';
import reactDom from 'eslint-plugin-react-dom';
>>>>>>> 1e140e50

export default tseslint.config({
  plugins: {
    // Add the react-x and react-dom plugins
    "react-x": reactX,
    "react-dom": reactDom,
  },
  rules: {
    // other rules...
    // Enable its recommended typescript rules
    ...reactX.configs["recommended-typescript"].rules,
    ...reactDom.configs.recommended.rules,
  },
});
```<|MERGE_RESOLUTION|>--- conflicted
+++ resolved
@@ -35,13 +35,8 @@
 
 ```js
 // eslint.config.js
-<<<<<<< HEAD
-import reactX from "eslint-plugin-react-x";
-import reactDom from "eslint-plugin-react-dom";
-=======
 import reactX from 'eslint-plugin-react-x';
 import reactDom from 'eslint-plugin-react-dom';
->>>>>>> 1e140e50
 
 export default tseslint.config({
   plugins: {

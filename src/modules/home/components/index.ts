<<<<<<< HEAD
export { HomeNavbar } from "./HomeNavbar";
export { HeroSection } from "./HeroSection";
=======
export { HomeNavbar } from './HomeNavbar';
export { HeroSection } from './HeroSection';
>>>>>>> 1e140e50
<|MERGE_RESOLUTION|>--- conflicted
+++ resolved
@@ -1,7 +1,2 @@
-<<<<<<< HEAD
-export { HomeNavbar } from "./HomeNavbar";
-export { HeroSection } from "./HeroSection";
-=======
 export { HomeNavbar } from './HomeNavbar';
-export { HeroSection } from './HeroSection';
->>>>>>> 1e140e50
+export { HeroSection } from './HeroSection';
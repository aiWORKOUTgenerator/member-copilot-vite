--- conflicted
+++ resolved
@@ -37,19 +37,14 @@
   >('focus-energy');
   const [prompt, setPrompt] = useState('');
   const [perWorkoutOptions, setPerWorkoutOptions] = useState<PerWorkoutOptions>(
-    {},
+    {}
   );
   const [errors] = useState<Partial<Record<keyof PerWorkoutOptions, string>>>(
-    {},
-  );
-
-<<<<<<< HEAD
-  const prevStepRef = useRef<"focus-energy" | "duration-equipment">(
-    activeQuickStep,
-=======
+    {}
+  );
+
   const prevStepRef = useRef<'focus-energy' | 'duration-equipment'>(
     activeQuickStep
->>>>>>> 1e140e50
   );
   const [isGenerating, setIsGenerating] = useState(false);
   const [displayPrompts, setDisplayPrompts] = useState<string[]>([]);
@@ -73,7 +68,7 @@
 
   // Helper function to convert options to string format for API submission
   const convertOptionsToStrings = (
-    options: PerWorkoutOptions,
+    options: PerWorkoutOptions
   ): Record<string, string> => {
     const stringOptions: Record<string, string> = {};
 
@@ -133,11 +128,7 @@
           const response = await createWorkout(
             import.meta.env.VITE_GENERATED_WORKOUT_CONFIGURATION_ID,
             combinedParams,
-<<<<<<< HEAD
-            "", // No prompt for quick workout
-=======
             '' // No prompt for quick workout
->>>>>>> 1e140e50
           );
 
           console.log('Generated workout:', response);
@@ -154,7 +145,7 @@
 
           // Track generation failures
           handleGenerationError(
-            error instanceof Error ? error.message : String(error),
+            error instanceof Error ? error.message : String(error)
           );
         }
       }
@@ -175,7 +166,7 @@
         const response = await createWorkout(
           import.meta.env.VITE_GENERATED_WORKOUT_CONFIGURATION_ID,
           combinedParams,
-          workoutPrompt,
+          workoutPrompt
         );
 
         console.log('Generated workout:', response);
@@ -192,7 +183,7 @@
 
         // Track generation failures
         handleGenerationError(
-          error instanceof Error ? error.message : String(error),
+          error instanceof Error ? error.message : String(error)
         );
       }
     }
@@ -200,7 +191,7 @@
 
   const handlePerWorkoutOptionChange = (
     option: keyof PerWorkoutOptions,
-    value: unknown,
+    value: unknown
   ) => {
     // Update options
     const newOptions = {
@@ -396,7 +387,7 @@
                       className="btn btn-sm btn-ghost"
                       onClick={() => {
                         const shuffled = [...WORKOUT_PROMPTS].sort(
-                          () => 0.5 - Math.random(),
+                          () => 0.5 - Math.random()
                         );
                         setDisplayPrompts(shuffled.slice(0, 3));
                       }}
@@ -431,13 +422,8 @@
                           index === 0
                             ? 'success'
                             : index === 1
-<<<<<<< HEAD
-                              ? "info"
-                              : "warning"
-=======
                               ? 'info'
                               : 'warning'
->>>>>>> 1e140e50
                         } cursor-pointer hover:bg-base-300`}
                         onClick={() => setExamplePrompt(example)}
                       >

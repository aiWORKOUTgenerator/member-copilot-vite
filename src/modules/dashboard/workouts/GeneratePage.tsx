import { useGeneratedWorkouts } from '@/hooks/useGeneratedWorkouts';
import { ArrowBigLeft } from 'lucide-react';
import React, { useState, useEffect, useRef } from 'react';
import { useNavigate } from 'react-router';
import WorkoutCustomization from './components/WorkoutCustomization';
import { PerWorkoutOptions } from './components/types';
import { useAnalytics } from '@/hooks/useAnalytics';
import { ButtonStateLogic } from './selectionCountingLogic';
import { useSelectionSummary } from './hooks/useSelectionSummary';
import {
  SelectionSummary,
  PromptInputWithExamples,
} from '@/ui/shared/molecules';
import { WORKOUT_PROMPT_EXAMPLES } from './constants/promptExamples';

export default function GenerateWorkoutPage() {
  const [activeTab, setActiveTab] = useState<'quick' | 'detailed'>('quick');
  const [activeQuickStep, setActiveQuickStep] = useState<
    'focus-energy' | 'duration-equipment'
  >('focus-energy');
  const [prompt, setPrompt] = useState('');
  const [perWorkoutOptions, setPerWorkoutOptions] = useState<PerWorkoutOptions>(
    {}
  );
  const [errors] = useState<Partial<Record<keyof PerWorkoutOptions, string>>>(
    {}
  );

  const prevStepRef = useRef<'focus-energy' | 'duration-equipment'>(
    activeQuickStep
  );
  const [isGenerating, setIsGenerating] = useState(false);

  const { createWorkout } = useGeneratedWorkouts();
  const navigate = useNavigate();
  const analytics = useAnalytics();

  // Selection summary for Quick Workout Setup
  const { selections, hasSelections } = useSelectionSummary(perWorkoutOptions);

  // Track workout generation page views
  useEffect(() => {
    analytics.track('Workout Generation Page Viewed', {
      tracked_at: new Date().toISOString(),
    });
  }, [analytics]);

  // Helper function to convert options to string format for API submission
  const convertOptionsToStrings = (
    options: PerWorkoutOptions
  ): Record<string, string> => {
    const stringOptions: Record<string, string> = {};

    // Convert each option to string format
    Object.entries(options).forEach(([key, value]) => {
      if (value !== undefined && value !== null) {
        if (Array.isArray(value)) {
          // Convert arrays to comma-separated strings
          if (value.length > 0) {
            stringOptions[key] = value.join(', ');
          }
        } else {
          // Convert numbers and strings to strings
          stringOptions[key] = String(value);
        }
      }
    });

    return stringOptions;
  };

  const handleSubmit = async (e: React.FormEvent) => {
    e.preventDefault();

    // For quick workout, handle step navigation
    if (activeTab === 'quick') {
      if (activeQuickStep === 'focus-energy') {
        // Simply advance to next step without validation
        setActiveQuickStep('duration-equipment');
        return;
      } else {
        // Proceed with workout generation without validation

        // Proceed with workout generation
        setIsGenerating(true);

        try {
          // Convert per-workout options to string format
          const stringOptions = convertOptionsToStrings(perWorkoutOptions);

          // Submit string-formatted customization options
          const combinedParams = stringOptions;

          const response = await createWorkout(
            import.meta.env.VITE_GENERATED_WORKOUT_CONFIGURATION_ID,
            combinedParams,
            '' // No prompt for quick workout
          );

          // Redirect to the generated workout page
          navigate(`/dashboard/workouts/${response.id}`);

          // Track successful workout generation
          handleGenerationSuccess(response.id);
        } catch (error) {
          console.error('Failed to generate workout:', error);
          setIsGenerating(false);

          // Track generation failures
          handleGenerationError(
            error instanceof Error ? error.message : String(error)
          );
        }
      }
    } else {
      // Detailed mode - use existing logic
      const workoutPrompt = prompt.trim();
      if (!workoutPrompt) return;

      setIsGenerating(true);

      try {
        // Convert per-workout options to string format
        const stringOptions = convertOptionsToStrings(perWorkoutOptions);

        // Submit string-formatted customization options
        const combinedParams = stringOptions;

        const response = await createWorkout(
          import.meta.env.VITE_GENERATED_WORKOUT_CONFIGURATION_ID,
          combinedParams,
          workoutPrompt
        );

        // Redirect to the generated workout page
        navigate(`/dashboard/workouts/${response.id}`);

        // Track successful workout generation
        handleGenerationSuccess(response.id);
      } catch (error) {
        console.error('Failed to generate workout:', error);
        setIsGenerating(false);

        // Track generation failures
        handleGenerationError(
          error instanceof Error ? error.message : String(error)
        );
      }
    }
  };

  const handlePerWorkoutOptionChange = (
    option: keyof PerWorkoutOptions,
    value: unknown
  ) => {
    // Update options
    const newOptions = {
      ...perWorkoutOptions,
      [option]: value,
    };
    setPerWorkoutOptions(newOptions);

    // Track preference changes
    handlePreferenceChange(option, value);
  };

  // Track successful workout generation
  const handleGenerationSuccess = (workoutId: string) => {
    analytics.track('Workout Generated Successfully', {
      workoutId,
      mode: activeTab,
      hasGoal: !!perWorkoutOptions.customization_goal,
      hasEnergy: !!perWorkoutOptions.customization_energy,
      hasDuration: !!perWorkoutOptions.customization_duration,
      hasEquipment: !!perWorkoutOptions.customization_equipment,
      goal: perWorkoutOptions.customization_goal,
      energy: perWorkoutOptions.customization_energy,
      duration: perWorkoutOptions.customization_duration,
      equipment: perWorkoutOptions.customization_equipment,
      tracked_at: new Date().toISOString(),
    });
  };

  // Track generation failures
  const handleGenerationError = (error: string) => {
    analytics.track('Workout Generation Failed', {
      error,
      mode: activeTab,
      hasGoal: !!perWorkoutOptions.customization_goal,
      hasEnergy: !!perWorkoutOptions.customization_energy,
      hasDuration: !!perWorkoutOptions.customization_duration,
      hasEquipment: !!perWorkoutOptions.customization_equipment,
      tracked_at: new Date().toISOString(),
    });
  };

  // Track preference changes
  const handlePreferenceChange = (preferenceType: string, value: unknown) => {
    analytics.track('Workout Preference Changed', {
      preferenceType,
      value,
      mode: activeTab,
      tracked_at: new Date().toISOString(),
    });
  };

  // Track step changes
  useEffect(() => {
    // Only update when actually switching between steps
    const prevStep = prevStepRef.current;
    if (prevStep !== activeQuickStep) {
      prevStepRef.current = activeQuickStep;
    }
  }, [activeQuickStep]);

  // No longer using complex selection counting for quick workout

  // Selection checking is now handled by ButtonStateLogic

  // Helper function to get indicator color class
  const getIndicatorColorClass = (color?: string): string => {
    switch (color) {
      case 'green':
        return 'bg-success';
      case 'red':
        return 'bg-error';
      case 'blue':
        return 'bg-primary';
      default:
        return 'bg-base-content/40';
    }
  };

  // Get button state based on active tab
  const getButtonState = () => {
    if (activeTab === 'detailed') {
      const hasErrors = Object.keys(errors).length > 0;
      return {
        className: 'btn btn-primary',
        disabled: hasErrors,
        text: 'Generate Workout',
      };
    }

    // Quick mode - use sophisticated button state logic
    const buttonState = ButtonStateLogic.getHybridButtonState(
      activeQuickStep,
      perWorkoutOptions,
      errors,
      isGenerating
    );

    return {
      className: buttonState.className,
      disabled: buttonState.disabled,
      text: buttonState.text,
      visualFeedback: buttonState.visualFeedback,
    };
  };

  // Store button state to avoid multiple function calls
  const buttonState = getButtonState();

  return (
<<<<<<< HEAD
    <div>
      <button
        onClick={() => navigate(-1)}
        className="btn btn-ghost flex items-center"
      >
        <ArrowBigLeft className="w-4 h-4" />
        Back to workouts
      </button>

      <div className="card card-border bg-base-200">
=======
    <div className="p-2 sm:p-4">
      <div className="mb-2 sm:mb-4">
        <button
          onClick={() => navigate(-1)}
          className="btn btn-ghost flex items-center"
        >
          <ArrowBigLeft className="w-4 h-4" />
          Back to workouts
        </button>
      </div>

      <div className="card card-border max-w-4xl mx-auto bg-base-200">
>>>>>>> a98bec01
        <div className="card-body">
          <h2 className="card-title">Generate a New Workout</h2>

          {/* Mode Selection */}
          <div className="join mb-6 w-fit">
            <button
              type="button"
              className={`btn btn-sm md:btn-md join-item ${
                activeTab === 'quick' ? 'btn-primary' : 'btn-outline'
              }`}
              onClick={() => setActiveTab('quick')}
            >
              Quick Workout Setup
            </button>
            <button
              type="button"
              className={`btn btn-sm md:btn-md join-item ${
                activeTab === 'detailed' ? 'btn-primary' : 'btn-outline'
              }`}
              onClick={() => setActiveTab('detailed')}
            >
              Detailed Workout Setup
            </button>
          </div>

          <form onSubmit={handleSubmit}>
            {activeTab === 'quick' ? (
              <>
                <p className="text-sm text-base-content/70 mb-6">
                  Set up a quick workout based on your profile and preferences
                </p>

                {/* Quick Workout - Only duration */}
                <WorkoutCustomization
                  options={perWorkoutOptions}
                  onChange={handlePerWorkoutOptionChange}
                  errors={{}}
                  disabled={isGenerating}
                  mode="quick"
                  activeQuickStep={activeQuickStep}
                  onQuickStepChange={setActiveQuickStep}
                />
              </>
            ) : (
              <>
                <p className="text-sm text-base-content/70 mb-6">
                  Set up your detailed workout with the options below, then
                  optionally describe additional requirements
                </p>

                {/* Workout Customization - Now above the textarea */}
                <WorkoutCustomization
                  options={perWorkoutOptions}
                  onChange={handlePerWorkoutOptionChange}
                  errors={errors}
                  disabled={isGenerating}
                  mode="detailed"
                />

                {/* Prompt Input with Examples - Now as a separate container */}
                <PromptInputWithExamples
                  value={prompt}
                  onChange={setPrompt}
                  examples={WORKOUT_PROMPT_EXAMPLES}
                  disabled={isGenerating}
                  optional={false}
                  className="mb-6"
                />
              </>
            )}

            <div className="card-actions">
              {/* Responsive layout container */}
              <div className="flex flex-col sm:flex-row items-end sm:items-center gap-3 w-full">
                {/* Progress indicator - left side on desktop */}
                {activeTab === 'quick' && (
                  <div className="flex items-center gap-3 text-sm text-base-content/60 sm:mr-auto order-2 sm:order-1">
                    <div className="flex items-center gap-2">
                      <div
                        className={`w-2 h-2 rounded-full transition-colors duration-200 ${getIndicatorColorClass(
                          buttonState.visualFeedback?.indicatorColor
                        )}`}
                      ></div>
                      <span className="transition-opacity duration-200">
                        {buttonState.visualFeedback?.message ||
                          'Complete current step'}
                      </span>
                    </div>
                  </div>
                )}

                {/* Selection Summary - center/above on mobile, center on desktop */}
                {activeTab === 'quick' && (
                  <SelectionSummary
                    selections={selections}
                    isVisible={hasSelections}
                    variant="compact"
                    className="order-1 sm:order-2 w-full sm:w-auto justify-center sm:justify-start"
                  />
                )}

                {/* Generate button - right side */}
                <button
                  type="submit"
                  className={`${buttonState.className} transition-all duration-200 order-3`}
                  disabled={buttonState.disabled}
                  title={buttonState.disabled ? buttonState.text : undefined}
                >
                  {isGenerating ? (
                    <>
                      <span className="loading loading-spinner"></span>
                      Generating...
                    </>
                  ) : (
                    buttonState.text
                  )}
                </button>
              </div>
            </div>
          </form>
        </div>
      </div>
    </div>
  );
}<|MERGE_RESOLUTION|>--- conflicted
+++ resolved
@@ -262,7 +262,6 @@
   const buttonState = getButtonState();
 
   return (
-<<<<<<< HEAD
     <div>
       <button
         onClick={() => navigate(-1)}
@@ -272,21 +271,7 @@
         Back to workouts
       </button>
 
-      <div className="card card-border bg-base-200">
-=======
-    <div className="p-2 sm:p-4">
-      <div className="mb-2 sm:mb-4">
-        <button
-          onClick={() => navigate(-1)}
-          className="btn btn-ghost flex items-center"
-        >
-          <ArrowBigLeft className="w-4 h-4" />
-          Back to workouts
-        </button>
-      </div>
-
       <div className="card card-border max-w-4xl mx-auto bg-base-200">
->>>>>>> a98bec01
         <div className="card-body">
           <h2 className="card-title">Generate a New Workout</h2>
 

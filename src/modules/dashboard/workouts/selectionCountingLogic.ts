--- conflicted
+++ resolved
@@ -67,15 +67,9 @@
       errorCount: 0, // Will be set by validation logic
       canProceed: total === required,
       details: {
-<<<<<<< HEAD
-        customization_focus: hasFocus,
-        customization_energy: hasEnergy
-      }
-=======
         customization_goal: hasGoal,
         customization_energy: hasEnergy,
       },
->>>>>>> 66e1a5a3
     };
   }
 
@@ -84,14 +78,10 @@
     options: PerWorkoutOptions
   ): StepSelections {
     const hasDuration = !!options.customization_duration;
-<<<<<<< HEAD
-    const hasEquipment = !!(options.customization_equipment && typeof options.customization_equipment === 'string');
-=======
     const hasEquipment = !!(
       options.customization_equipment &&
       options.customization_equipment.length > 0
     );
->>>>>>> 66e1a5a3
     const total = (hasDuration ? 1 : 0) + (hasEquipment ? 1 : 0);
     const required = 2;
 
@@ -144,24 +134,15 @@
     errorMessage?: string;
   } {
     switch (fieldKey) {
-<<<<<<< HEAD
-      case 'customization_focus':
-=======
       case "customization_goal":
->>>>>>> 66e1a5a3
         return {
           hasValue:
             !!value && typeof value === "string" && value.trim().length > 0,
           isValid:
             !!value && typeof value === "string" && value.trim().length > 0,
         };
-<<<<<<< HEAD
-      
-      case 'customization_energy': {
-=======
 
       case "customization_energy": {
->>>>>>> 66e1a5a3
         const energy = Number(value);
         const energyHasValue =
           value !== undefined &&
@@ -172,31 +153,6 @@
         return {
           hasValue: energyHasValue,
           isValid: energyIsValid,
-<<<<<<< HEAD
-          errorMessage: (value !== undefined && value !== null && !isNaN(energy) && (energy < 1 || energy > 6))
-            ? VALIDATION_MESSAGES.ENERGY_RANGE
-            : undefined
-        };
-      }
-      
-      case 'customization_duration': {
-        const duration = Number(value);
-        const durationHasValue = value !== undefined && value !== null && !isNaN(duration);
-        const durationIsValid = durationHasValue && duration >= 5 && duration <= 45;
-        return {
-          hasValue: durationHasValue,
-          isValid: durationIsValid,
-          errorMessage: durationHasValue && !durationIsValid
-            ? VALIDATION_MESSAGES.DURATION_RANGE
-            : undefined
-        };
-      }
-      
-      case 'customization_equipment':
-        return {
-          hasValue: !!value && typeof value === 'string' && value.trim().length > 0,
-          isValid: !!value && typeof value === 'string' && ['bodyweight', 'available_equipment', 'full_gym'].includes(value)
-=======
           errorMessage:
             value !== undefined &&
             value !== null &&
@@ -230,7 +186,6 @@
             Array.isArray(value) &&
             value.length > 0 &&
             value.every((item) => !!item && typeof item === "string"),
->>>>>>> 66e1a5a3
         };
 
       default:
@@ -409,18 +364,6 @@
 
   // Get field states for enhanced feedback - include all possible fields
   const allFields: (keyof PerWorkoutOptions)[] = [
-<<<<<<< HEAD
-    'customization_focus',
-    'customization_energy', 
-    'customization_duration',
-    'customization_equipment',
-    'customization_areas',
-    'customization_soreness',
-    'customization_stress',
-    'customization_sleep',
-    'customization_include',
-    'customization_exclude'
-=======
     "customization_goal",
     "customization_energy",
     "customization_duration",
@@ -432,7 +375,6 @@
     "customization_sleep",
     "customization_include",
     "customization_exclude",
->>>>>>> 66e1a5a3
   ];
 
   const fieldStates = Object.fromEntries(

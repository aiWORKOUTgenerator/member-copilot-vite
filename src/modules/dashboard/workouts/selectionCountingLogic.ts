--- conflicted
+++ resolved
@@ -74,7 +74,7 @@
 
   // Duration & Equipment step counting (Step 1)
   static getDurationEquipmentSelections(
-    options: PerWorkoutOptions,
+    options: PerWorkoutOptions
   ): StepSelections {
     const hasDuration = !!options.customization_duration;
     const hasEquipment = !!(
@@ -103,13 +103,8 @@
 
   // Get current step selections based on active step
   static getCurrentStepSelections(
-<<<<<<< HEAD
-    activeStep: "focus-energy" | "duration-equipment",
-    options: PerWorkoutOptions,
-=======
     activeStep: 'focus-energy' | 'duration-equipment',
     options: PerWorkoutOptions
->>>>>>> 1e140e50
   ): StepSelections {
     return activeStep === 'focus-energy'
       ? this.getFocusEnergySelections(options)
@@ -118,13 +113,8 @@
 
   // Get overall selection state for all steps
   static getSelectionState(
-<<<<<<< HEAD
-    activeStep: "focus-energy" | "duration-equipment",
-    options: PerWorkoutOptions,
-=======
     activeStep: 'focus-energy' | 'duration-equipment',
     options: PerWorkoutOptions
->>>>>>> 1e140e50
   ): SelectionState {
     return {
       focusEnergy: this.getFocusEnergySelections(options),
@@ -136,7 +126,7 @@
   // Get individual field selection state
   static getFieldSelectionState(
     fieldKey: keyof PerWorkoutOptions,
-    value: unknown,
+    value: unknown
   ): {
     hasValue: boolean;
     isValid: boolean;
@@ -213,7 +203,7 @@
     activeStep: 'focus-energy' | 'duration-equipment',
     options: PerWorkoutOptions,
     errors: Partial<Record<keyof PerWorkoutOptions, string>>,
-    isGenerating: boolean = false,
+    isGenerating: boolean = false
   ): ButtonState {
     if (isGenerating) {
       return {
@@ -226,7 +216,7 @@
 
     const currentStepSelections = SelectionCounter.getCurrentStepSelections(
       activeStep,
-      options,
+      options
     );
     const hasValidationErrors = Object.keys(errors).length > 0;
 
@@ -294,11 +284,11 @@
   static getProgressIndicator(
     activeStep: 'focus-energy' | 'duration-equipment',
     options: PerWorkoutOptions,
-    errors: Partial<Record<keyof PerWorkoutOptions, string>>,
+    errors: Partial<Record<keyof PerWorkoutOptions, string>>
   ): ProgressIndicator {
     const currentStepSelections = SelectionCounter.getCurrentStepSelections(
       activeStep,
-      options,
+      options
     );
     const hasErrors = Object.keys(errors).length > 0;
 
@@ -353,22 +343,22 @@
   activeStep: 'focus-energy' | 'duration-equipment',
   options: PerWorkoutOptions,
   errors: Partial<Record<keyof PerWorkoutOptions, string>>,
-  isGenerating: boolean = false,
+  isGenerating: boolean = false
 ) {
   const selectionState = SelectionCounter.getSelectionState(
     activeStep,
-    options,
+    options
   );
   const buttonState = ButtonStateLogic.getHybridButtonState(
     activeStep,
     options,
     errors,
-    isGenerating,
+    isGenerating
   );
   const progressIndicator = ButtonStateLogic.getProgressIndicator(
     activeStep,
     options,
-    errors,
+    errors
   );
 
   // Get field states for enhanced feedback - include all possible fields
@@ -390,7 +380,7 @@
     allFields.map((fieldKey) => [
       fieldKey,
       SelectionCounter.getFieldSelectionState(fieldKey, options[fieldKey]),
-    ]),
+    ])
   );
 
   return {

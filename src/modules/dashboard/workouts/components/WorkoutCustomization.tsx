--- conflicted
+++ resolved
@@ -410,15 +410,12 @@
       }
     }
 
-<<<<<<< HEAD
-=======
     // Precompute state needed for timing decisions
     const updatedOptions = { ...options, [key]: value };
     const nextSectionRef = getNextSectionRef(key);
     const shouldAdvance =
       !nextSectionRef?.current && isStepComplete(currentStep, updatedOptions);
 
->>>>>>> f847bffc
     // Use structured timing system for auto-scroll sequence
     scheduleAutoScrollSequence({
       initial: () => {
@@ -433,12 +430,6 @@
           return;
         }
 
-<<<<<<< HEAD
-        const updatedOptions = { ...options, [key]: value };
-        const nextSectionRef = getNextSectionRef(key);
-
-=======
->>>>>>> f847bffc
         if (nextSectionRef?.current) {
           // Intra-step scroll to next section
           if (import.meta.env.DEV) {
@@ -462,11 +453,7 @@
         }
       },
       stepAdvance: () => {
-<<<<<<< HEAD
-        if (currentStep === 'focus-energy') {
-=======
         if (shouldAdvance && currentStep === 'focus-energy') {
->>>>>>> f847bffc
           setCurrentStep('duration-equipment');
         }
         // No step after duration-equipment

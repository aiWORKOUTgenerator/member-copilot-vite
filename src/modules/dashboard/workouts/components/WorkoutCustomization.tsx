import { Target, Battery, Clock, Dumbbell } from 'lucide-react';
import { WorkoutCustomizationProps } from './types';
import { CUSTOMIZATION_CONFIG } from './customizations';
import { useState } from 'react';
import { StepIndicator, DetailedSelector } from '@/ui/shared/molecules';
import { LevelDots } from '@/ui/shared/atoms';

import {
  QUICK_WORKOUT_FOCUS_OPTIONS,
  ENERGY_LEVEL_OPTIONS,
  QUICK_WORKOUT_DURATION_OPTIONS,
  QUICK_WORKOUT_EQUIPMENT_OPTIONS,
} from '../constants';

// Focus options with intensity indicators
const FOCUS_OPTIONS_WITH_INTENSITY = QUICK_WORKOUT_FOCUS_OPTIONS.map(
  (option) => {
    // Assign intensity levels based on workout type
    let intensityLevel: number;
    switch (option.id) {
      case 'gentle_recovery':
      case 'stress_reduction':
        intensityLevel = 2; // Low intensity
        break;
      case 'improve_posture':
      case 'core_abs':
        intensityLevel = 4; // Medium intensity
        break;
      case 'energizing_boost':
      case 'quick_sweat':
        intensityLevel = 6; // High intensity
        break;
      default:
        intensityLevel = 3; // Default medium
    }

    return {
      ...option,
      tertiary: (
        <LevelDots count={6} activeIndex={intensityLevel - 1} size="sm" />
      ),
    };
  },
);

// Energy options with LevelDots indicators
const ENERGY_OPTIONS_WITH_DOTS = ENERGY_LEVEL_OPTIONS.map((option) => ({
  ...option,
  tertiary: (
    <LevelDots count={6} activeIndex={parseInt(option.id) - 1} size="sm" />
  ),
}));

// Duration options with subtitle as tertiary content
const DURATION_OPTIONS_WITH_SUBTITLE = QUICK_WORKOUT_DURATION_OPTIONS.map(
  (option) => ({
    id: option.id,
    title: option.title,
    description: option.description,
    tertiary: option.subtitle,
  }),
);

// Equipment options (no tertiary content needed)
const EQUIPMENT_OPTIONS = QUICK_WORKOUT_EQUIPMENT_OPTIONS.map((option) => ({
  id: option.id,
  title: option.title,
  description: option.description,
}));

export default function WorkoutCustomization({
  options,
  onChange,
  errors,
  disabled = false,
  mode = 'quick',
  activeQuickStep,
  onQuickStepChange,
}: WorkoutCustomizationProps & {
  activeQuickStep?: 'focus-energy' | 'duration-equipment';
  onQuickStepChange?: (step: 'focus-energy' | 'duration-equipment') => void;
}) {
  const [expandedCategories, setExpandedCategories] = useState<string[]>([]);
  const [internalActiveQuickStep, setInternalActiveQuickStep] = useState<
    'focus-energy' | 'duration-equipment'
  >('focus-energy');

  // Use external step state if provided, otherwise use internal state
  const currentStep = activeQuickStep || internalActiveQuickStep;
  const setCurrentStep = onQuickStepChange || setInternalActiveQuickStep;

  // Simple step click handler without validation
  const handleStepClick = (stepId: string) => {
    if (stepId === 'focus-energy' || stepId === 'duration-equipment') {
      const newStep = stepId as 'focus-energy' | 'duration-equipment';
      const currentStepIndex = currentStep === 'focus-energy' ? 0 : 1;
      const newStepIndex = newStep === 'focus-energy' ? 0 : 1;

      // Only allow jumping backwards
      if (newStepIndex < currentStepIndex) {
        setCurrentStep(newStep);
      }
    }
  };

  const handleChange = (
<<<<<<< HEAD
    key: keyof WorkoutCustomizationProps["options"],
    value: unknown,
=======
    key: keyof WorkoutCustomizationProps['options'],
    value: unknown
>>>>>>> 1e140e50
  ) => {
    onChange(key, value);
  };

  // Helper function to format the current selection for display
  const formatCurrentSelection = (
    config: (typeof CUSTOMIZATION_CONFIG)[0],
    value: unknown,
  ) => {
    if (!value) return null;

    switch (config.key) {
      case 'customization_duration': {
        const duration = value as number;
        if (duration >= 60) {
          const hours = Math.floor(duration / 60);
          const minutes = duration % 60;
          if (minutes === 0) {
            return `${hours} hour${hours > 1 ? 's' : ''}`;
          } else {
            return `${hours}h ${minutes}m`;
          }
        }
        return `${duration} min`;
      }

      case 'customization_areas': {
        const areas = value as string[];
        if (areas.length === 0) return null;
        if (areas.length === 1) {
          return areas[0]
            .replace(/_/g, ' ')
            .replace(/\b\w/g, (l) => l.toUpperCase());
        }
        return `${areas.length} areas`;
      }

      case 'customization_equipment': {
        const equipment = value as string[];
        if (equipment.length === 0) return null;
        if (equipment.length === 1) {
          const formatted = equipment[0]
            .replace(/_/g, ' ')
            .replace(/\b\w/g, (l) => l.toUpperCase());
          return formatted === 'Bodyweight Only'
            ? 'Bodyweight Only'
            : formatted;
        }
        return `${equipment.length} items`;
      }

      case 'customization_soreness': {
        const soreAreas = value as string[];
        if (soreAreas.length === 0) return null;
        if (soreAreas.length === 1) {
          return soreAreas[0]
            .replace(/_/g, ' ')
            .replace(/\b\w/g, (l) => l.toUpperCase());
        }
        return `${soreAreas.length} areas`;
      }

      case 'customization_focus': {
        const focus = value as string;
        return focus
          .replace(/_/g, ' ')
          .replace(/\b\w/g, (l) => l.toUpperCase());
      }

      case 'customization_include': {
        const exercises = value as string;
        const exerciseList = exercises
          .split(',')
          .map((e) => e.trim())
          .filter((e) => e.length > 0);
        if (exerciseList.length === 0) return null;
        if (exerciseList.length === 1) {
          return exerciseList[0];
        }
        return `${exerciseList.length} exercises`;
      }

      case 'customization_exclude': {
        const exercises = value as string;
        const exerciseList = exercises
          .split(',')
          .map((e) => e.trim())
          .filter((e) => e.length > 0);
        if (exerciseList.length === 0) return null;
        if (exerciseList.length === 1) {
          return exerciseList[0];
        }
        return `${exerciseList.length} exercises`;
      }

      case 'customization_sleep': {
        const rating = value as number;
        const labels = ['', 'Very Poor', 'Poor', 'Fair', 'Good', 'Excellent'];
        return `${labels[rating]} (${rating}/5)`;
      }

      case 'customization_energy': {
        const rating = value as number;
        const labels = ['', 'Very Low', 'Low', 'Moderate', 'High', 'Very High'];
        return `${labels[rating]} (${rating}/5)`;
      }

      case 'customization_stress': {
        const rating = value as number;
        const labels = ['', 'Very Low', 'Low', 'Moderate', 'High', 'Very High'];
        return `${labels[rating]} (${rating}/5)`;
      }

      default:
        return String(value);
    }
  };

  // For quick mode, show step indicator with 2 segments
  if (mode === 'quick') {
    return (
      <div className="mb-6">
        <h3 className="text-lg font-semibold mb-4 flex items-center flex-wrap gap-2">
          <Target className="w-5 h-5" />
          <span>Quick Workout Setup</span>
          <span className="text-sm font-normal text-base-content/70">
            (all required)
          </span>
        </h3>

        {/* Step Indicator / Linear Stepper */}
        <StepIndicator
          steps={[
            {
              id: 'focus-energy',
              label: 'Focus & Energy',
              disabled: false, // First step is always enabled
              hasErrors: false, // No validation errors
            },
            {
              id: 'duration-equipment',
              label: 'Duration & Equipment',
              disabled: false, // Always enabled
              hasErrors: false, // No validation errors
            },
          ]}
          currentStep={currentStep}
          onStepClick={handleStepClick}
          disabled={disabled}
          showConnectors={true}
          size="md"
        />

        {/* Step content */}
        {currentStep === 'focus-energy' && (
          <div className="space-y-6">
            <DetailedSelector
              icon={Target}
              options={FOCUS_OPTIONS_WITH_INTENSITY}
              selectedValue={options.customization_goal || undefined}
              onChange={(focus) => handleChange('customization_goal', focus)}
              question="What's your main goal for this workout?"
              description="Choose the primary focus that best matches your current needs and goals"
              disabled={disabled}
              error={undefined}
              gridCols={3}
              colorScheme="primary"
              required={false}
            />

            <DetailedSelector
              icon={Battery}
              options={ENERGY_OPTIONS_WITH_DOTS}
              selectedValue={options.customization_energy || undefined}
              onChange={(energy) =>
                handleChange('customization_energy', energy)
              }
              disabled={disabled}
              error={undefined}
              question="How energetic are you feeling today?"
              description="This helps us tailor the workout intensity to your current energy level."
              gridCols={3}
              colorScheme="primary"
              required={false}
            />
          </div>
        )}

        {currentStep === 'duration-equipment' && (
          <div className="space-y-6">
            <DetailedSelector
              icon={Clock}
              options={DURATION_OPTIONS_WITH_SUBTITLE}
              selectedValue={
                options.customization_duration?.toString() || undefined
              }
              onChange={(duration: string | string[]) => {
                // DetailedSelector returns the ID string for single selection
                const durationId = Array.isArray(duration)
                  ? duration[0]
                  : duration;
                const durationValue = parseInt(durationId, 10);
                if (isNaN(durationValue)) {
                  console.error('Invalid duration value:', duration);
                  return;
                }
                handleChange('customization_duration', durationValue);
              }}
              question="How long do you want your workout to be?"
              description="Choose the duration that fits your schedule and energy level"
              disabled={disabled}
              error={undefined}
              gridCols={3}
              colorScheme="accent"
              required={true}
            />

            <DetailedSelector
              icon={Dumbbell}
              options={EQUIPMENT_OPTIONS}
              selectedValue={options.customization_equipment?.[0] || undefined}
              onChange={(equipment: string | string[]) => {
                // DetailedSelector returns the ID string for single selection
                const equipmentId = Array.isArray(equipment)
                  ? equipment[0]
                  : equipment;
                handleChange('customization_equipment', [equipmentId]);
              }}
              question="What equipment do you have available?"
              description="Choose the equipment you have available for your workout"
              disabled={disabled}
              error={undefined}
              gridCols={3}
              colorScheme="primary"
              required={true}
            />
          </div>
        )}
      </div>
    );
  }

  // Group configurations by category
  const groupedConfigs = CUSTOMIZATION_CONFIG.reduce(
    (acc, config) => {
<<<<<<< HEAD
      const category = config.category || "Other";
=======
      const category = config.category || 'Other';
>>>>>>> 1e140e50
      if (!acc[category]) {
        acc[category] = [];
      }
      acc[category].push(config);
      return acc;
    },
<<<<<<< HEAD
    {} as Record<string, typeof CUSTOMIZATION_CONFIG>,
=======
    {} as Record<string, typeof CUSTOMIZATION_CONFIG>
>>>>>>> 1e140e50
  );

  const toggleCategory = (category: string) => {
    setExpandedCategories((prev) =>
      prev.includes(category)
        ? prev.filter((c) => c !== category)
        : [...prev, category],
    );
  };

  return (
    <div className="mb-6">
      <h3 className="text-lg font-semibold mb-4 flex items-center flex-wrap gap-2">
        <Target className="w-5 h-5" />
        <span>Workout Customization</span>
        <span className="text-sm font-normal text-base-content/70">
          (all optional)
        </span>
      </h3>

      <div className="relative">
        <div className={`space-y-4`}>
          {Object.entries(groupedConfigs).map(([category, configs]) => (
            <div key={category} className="border border-base-300 rounded-lg">
              <button
                type="button"
                className="w-full p-4 text-left font-medium hover:bg-base-100 transition-colors rounded-t-lg flex items-center justify-between"
                onClick={() => toggleCategory(category)}
              >
                <span>{category}</span>
                <svg
                  className={`w-5 h-5 transition-transform ${
                    expandedCategories.includes(category) ? 'rotate-180' : ''
                  }`}
                  fill="none"
                  stroke="currentColor"
                  viewBox="0 0 24 24"
                >
                  <path
                    strokeLinecap="round"
                    strokeLinejoin="round"
                    strokeWidth={2}
                    d="M19 9l-7 7-7-7"
                  />
                </svg>
              </button>

              {expandedCategories.includes(category) && (
                <div className="border-t border-base-300 p-4 space-y-4">
                  <div className="grid grid-cols-1 md:grid-cols-2 gap-4">
                    {configs.map((config) => {
                      const IconComponent = config.icon;
                      const CustomizationComponent = config.component;
                      const value = options[config.key];
                      const error = errors[config.key];
                      const currentSelection = formatCurrentSelection(
                        config,
                        value,
                      );

                      return (
                        <div
                          key={config.key}
                          className={`border border-base-200 rounded-lg p-4 ${
                            config.comingSoon ? 'opacity-50' : ''
                          }`}
                        >
                          <div className="flex items-center justify-between mb-3">
                            <div className="flex items-center">
                              <IconComponent className="w-4 h-4 mr-2" />
                              <span className="font-medium text-sm">
                                {config.label}
                              </span>
                              {config.comingSoon && (
                                <span className="badge badge-ghost badge-xs ml-2">
                                  Coming Soon
                                </span>
                              )}
                            </div>
                            {currentSelection && !config.comingSoon && (
                              <span className="badge badge-primary badge-xs">
                                {currentSelection}
                              </span>
                            )}
                          </div>

                          {!config.comingSoon ? (
                            <>
                              <p className="text-xs text-base-content/70 mb-2">
                                {config.key === 'customization_duration' &&
                                  'Choose how long you want your workout to be'}
                                {config.key === 'customization_areas' &&
                                  'Select the body parts or workout types you want to focus on'}
                                {config.key === 'customization_focus' &&
                                  "What's your main goal for this workout?"}
                                {config.key === 'customization_equipment' &&
                                  'Tell us what equipment you have available'}
                                {config.key === 'customization_include' &&
                                  'Specify exercises you definitely want in your workout'}
                                {config.key === 'customization_exclude' &&
                                  'Specify exercises you want to avoid'}
                                {config.key === 'customization_sleep' &&
                                  'How well did you sleep last night?'}
                                {config.key === 'customization_energy' &&
                                  'How energetic are you feeling today?'}
                                {config.key === 'customization_stress' &&
                                  "What's your current stress level?"}
                                {config.key === 'customization_soreness' &&
                                  'Are you experiencing any soreness?'}
                              </p>
                              <CustomizationComponent
                                value={value}
                                onChange={(newValue) =>
                                  handleChange(config.key, newValue)
                                }
                                disabled={disabled}
                                error={error}
                              />
                            </>
                          ) : (
                            <p className="text-xs text-base-content/50">
                              This customization option is coming soon! Stay
                              tuned for updates.
                            </p>
                          )}
                        </div>
                      );
                    })}
                  </div>
                </div>
              )}
            </div>
          ))}
        </div>
      </div>
    </div>
  );
}<|MERGE_RESOLUTION|>--- conflicted
+++ resolved
@@ -40,7 +40,7 @@
         <LevelDots count={6} activeIndex={intensityLevel - 1} size="sm" />
       ),
     };
-  },
+  }
 );
 
 // Energy options with LevelDots indicators
@@ -58,7 +58,7 @@
     title: option.title,
     description: option.description,
     tertiary: option.subtitle,
-  }),
+  })
 );
 
 // Equipment options (no tertiary content needed)
@@ -104,13 +104,8 @@
   };
 
   const handleChange = (
-<<<<<<< HEAD
-    key: keyof WorkoutCustomizationProps["options"],
-    value: unknown,
-=======
     key: keyof WorkoutCustomizationProps['options'],
     value: unknown
->>>>>>> 1e140e50
   ) => {
     onChange(key, value);
   };
@@ -118,7 +113,7 @@
   // Helper function to format the current selection for display
   const formatCurrentSelection = (
     config: (typeof CUSTOMIZATION_CONFIG)[0],
-    value: unknown,
+    value: unknown
   ) => {
     if (!value) return null;
 
@@ -356,29 +351,21 @@
   // Group configurations by category
   const groupedConfigs = CUSTOMIZATION_CONFIG.reduce(
     (acc, config) => {
-<<<<<<< HEAD
-      const category = config.category || "Other";
-=======
       const category = config.category || 'Other';
->>>>>>> 1e140e50
       if (!acc[category]) {
         acc[category] = [];
       }
       acc[category].push(config);
       return acc;
     },
-<<<<<<< HEAD
-    {} as Record<string, typeof CUSTOMIZATION_CONFIG>,
-=======
     {} as Record<string, typeof CUSTOMIZATION_CONFIG>
->>>>>>> 1e140e50
   );
 
   const toggleCategory = (category: string) => {
     setExpandedCategories((prev) =>
       prev.includes(category)
         ? prev.filter((c) => c !== category)
-        : [...prev, category],
+        : [...prev, category]
     );
   };
 
@@ -429,7 +416,7 @@
                       const error = errors[config.key];
                       const currentSelection = formatCurrentSelection(
                         config,
-                        value,
+                        value
                       );
 
                       return (

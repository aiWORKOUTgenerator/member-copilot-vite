--- conflicted
+++ resolved
@@ -257,10 +257,7 @@
           disabled={disabled}
           showConnectors={true}
           size="md"
-<<<<<<< HEAD
-=======
           spacing="relaxed"
->>>>>>> 991d7112
         />
 
         {/* Step content */}
@@ -306,12 +303,18 @@
               selectedValue={
                 options.customization_duration?.toString() || undefined
               }
-              onChange={(duration: string | string[]) => {
-                // DetailedSelector returns the ID string for single selection
-                const durationId = Array.isArray(duration)
+              onChange={(duration) => {
+                // RadioGroupOfCards passes the entire item object, so we need to extract the id
+                const durationItem = Array.isArray(duration)
                   ? duration[0]
                   : duration;
-                const durationValue = parseInt(durationId, 10);
+                const durationId =
+                  (durationItem as { id?: string | number })?.id ||
+                  durationItem;
+                const durationValue =
+                  typeof durationId === "string"
+                    ? parseInt(durationId, 10)
+                    : Number(durationId);
                 if (isNaN(durationValue)) {
                   console.error("Invalid duration value:", duration);
                   return;
@@ -331,11 +334,13 @@
               icon={Dumbbell}
               options={EQUIPMENT_OPTIONS}
               selectedValue={options.customization_equipment?.[0] || undefined}
-              onChange={(equipment: string | string[]) => {
-                // DetailedSelector returns the ID string for single selection
-                const equipmentId = Array.isArray(equipment)
+              onChange={(equipment) => {
+                // RadioGroupOfCards passes the entire item object, so we need to extract the id
+                const equipmentItem = Array.isArray(equipment)
                   ? equipment[0]
                   : equipment;
+                const equipmentId =
+                  (equipmentItem as { id?: string })?.id || equipmentItem;
                 handleChange("customization_equipment", [equipmentId]);
               }}
               question="What equipment do you have available?"

import { WorkoutInstance } from '@/domain/entities/workoutInstance';

/**
 * Filter workout instances to show only the last specified number of days
 */
export function filterLastDays(
  instances: WorkoutInstance[],
  days: number = 30,
): WorkoutInstance[] {
  const cutoffDate = new Date();
  cutoffDate.setDate(cutoffDate.getDate() - days);

  return instances.filter((instance) => {
    const performedDate = new Date(instance.performedAt);
    return performedDate >= cutoffDate;
  });
}

/**
 * Sort workout instances by performed date (most recent first)
 */
export function sortByDateDesc(
  instances: WorkoutInstance[],
): WorkoutInstance[] {
  return instances.sort(
    (a, b) =>
      new Date(b.performedAt).getTime() - new Date(a.performedAt).getTime(),
  );
}

/**
 * Calculate basic workout statistics
 */
export function calculateStats(instances: WorkoutInstance[]) {
  const total = instances.length;

  // Calculate active days percentage for last 2 weeks only
  const daysInPeriod = 14; // Last 2 weeks
  const lastTwoWeeks = filterLastDays(instances, 14);
  const uniqueDates = new Set(
    lastTwoWeeks.map(
<<<<<<< HEAD
      (instance) => new Date(instance.performedAt).toISOString().split("T")[0],
    ),
=======
      (instance) => new Date(instance.performedAt).toISOString().split('T')[0]
    )
>>>>>>> 1e140e50
  );
  const activeDays = uniqueDates.size;
  const activeDaysPercent = Math.round((activeDays / daysInPeriod) * 100);

  return {
    total,
    activeDays,
    activeDaysPercent,
  };
}

/**
 * Format date for display
 */
export function formatDate(dateString: string): string {
  return new Date(dateString).toLocaleDateString('en-US', {
    weekday: 'short',
    month: 'short',
    day: 'numeric',
    year: 'numeric',
  });
}

/**
 * Format date for short display (just date)
 */
export function formatDateShort(dateString: string): string {
  return new Date(dateString).toLocaleDateString('en-US', {
    month: 'short',
    day: 'numeric',
  });
}<|MERGE_RESOLUTION|>--- conflicted
+++ resolved
@@ -5,7 +5,7 @@
  */
 export function filterLastDays(
   instances: WorkoutInstance[],
-  days: number = 30,
+  days: number = 30
 ): WorkoutInstance[] {
   const cutoffDate = new Date();
   cutoffDate.setDate(cutoffDate.getDate() - days);
@@ -20,11 +20,11 @@
  * Sort workout instances by performed date (most recent first)
  */
 export function sortByDateDesc(
-  instances: WorkoutInstance[],
+  instances: WorkoutInstance[]
 ): WorkoutInstance[] {
   return instances.sort(
     (a, b) =>
-      new Date(b.performedAt).getTime() - new Date(a.performedAt).getTime(),
+      new Date(b.performedAt).getTime() - new Date(a.performedAt).getTime()
   );
 }
 
@@ -39,13 +39,8 @@
   const lastTwoWeeks = filterLastDays(instances, 14);
   const uniqueDates = new Set(
     lastTwoWeeks.map(
-<<<<<<< HEAD
-      (instance) => new Date(instance.performedAt).toISOString().split("T")[0],
-    ),
-=======
       (instance) => new Date(instance.performedAt).toISOString().split('T')[0]
     )
->>>>>>> 1e140e50
   );
   const activeDays = uniqueDates.size;
   const activeDaysPercent = Math.round((activeDays / daysInPeriod) * 100);

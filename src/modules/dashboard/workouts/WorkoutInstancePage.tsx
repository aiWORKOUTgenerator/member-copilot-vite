--- conflicted
+++ resolved
@@ -89,7 +89,7 @@
       const duration = Math.round(
         (new Date().getTime() -
           new Date(currentInstance.performedAt).getTime()) /
-          60000,
+          60000
       );
 
       // Make direct API call to complete the workout
@@ -139,20 +139,15 @@
       sectionIndex: null,
       exerciseIndex: null,
       currentExercise: null,
-    },
+    }
   );
   const [recommendedExercises, setRecommendedExercises] = useState<
     RecommendedExercise[]
   >([]);
   const [isLoadingRecommendations, setIsLoadingRecommendations] =
     useState(false);
-<<<<<<< HEAD
-  const [activeTab, setActiveTab] = useState<"recommended" | "custom">(
-    "recommended",
-=======
   const [activeTab, setActiveTab] = useState<'recommended' | 'custom'>(
     'recommended'
->>>>>>> 1e140e50
   );
   const [customExercise, setCustomExercise] = useState<CustomExercise>({
     name: '',
@@ -288,7 +283,7 @@
       // If we found a next incomplete exercise, scroll to it
       if (nextExerciseId) {
         const nextElement = document.querySelector(
-          `[data-exercise-id="${nextExerciseId}"]`,
+          `[data-exercise-id="${nextExerciseId}"]`
         );
         if (nextElement) {
           const rect = nextElement.getBoundingClientRect();
@@ -321,7 +316,7 @@
   const handleWorkoutComplete = (
     totalDuration: number,
     completedExercises: number,
-    totalExercises: number,
+    totalExercises: number
   ) => {
     analytics.track('Workout Completed', {
       workoutInstanceId: currentInstance?.id,
@@ -340,7 +335,7 @@
       workoutInstanceId: currentInstance?.id,
       reason,
       minutesElapsed: Math.floor(
-        (Date.now() - workoutStartTime.current) / 60000,
+        (Date.now() - workoutStartTime.current) / 60000
       ),
       tracked_at: new Date().toISOString(),
     });
@@ -388,7 +383,7 @@
 
       // Create a deep copy of the current jsonFormat
       const updatedJsonFormat = JSON.parse(
-        JSON.stringify(currentInstance.jsonFormat),
+        JSON.stringify(currentInstance.jsonFormat)
       );
 
       // Update the specific exercise
@@ -415,7 +410,7 @@
         }
       }
     },
-    [currentInstance, updateInstanceJsonFormatOptimistically, analytics],
+    [currentInstance, updateInstanceJsonFormatOptimistically, analytics]
   );
 
   const handleExerciseNotes = useCallback(
@@ -435,7 +430,7 @@
 
       // Create a deep copy of the current jsonFormat
       const updatedJsonFormat = JSON.parse(
-        JSON.stringify(currentInstance.jsonFormat),
+        JSON.stringify(currentInstance.jsonFormat)
       );
 
       // Update the specific exercise notes
@@ -448,7 +443,7 @@
         updateInstanceJsonFormatOptimistically(updatedJsonFormat);
       }
     },
-    [currentInstance, updateInstanceJsonFormatOptimistically],
+    [currentInstance, updateInstanceJsonFormatOptimistically]
   );
 
   const handleMarkAllComplete = useCallback(async () => {
@@ -472,7 +467,7 @@
 
     // Create a deep copy and mark all exercises as completed
     const updatedJsonFormat = JSON.parse(
-      JSON.stringify(currentInstance.jsonFormat),
+      JSON.stringify(currentInstance.jsonFormat)
     );
 
     updatedJsonFormat.sections.forEach(
@@ -480,7 +475,7 @@
         section.exercises?.forEach((exercise: { completed: boolean }) => {
           exercise.completed = true;
         });
-      },
+      }
     );
 
     // Update optimistically
@@ -533,7 +528,7 @@
     handleWorkoutComplete(
       currentInstance.duration || 0,
       workoutProgress.completedExercises,
-      workoutProgress.totalExercises,
+      workoutProgress.totalExercises
     );
 
     // Complete the workout immediately via API if 100% done
@@ -563,7 +558,7 @@
         setIsLoadingRecommendations(false);
       }
     },
-    [getExerciseRecommendations],
+    [getExerciseRecommendations]
   );
 
   const handleExerciseSwap = useCallback(
@@ -571,7 +566,7 @@
       exerciseId: string,
       sectionIndex: number,
       exerciseIndex: number,
-      currentExercise: Exercise,
+      currentExercise: Exercise
     ) => {
       if (currentInstance?.completed) {
         console.log('Cannot swap exercises - workout is already completed');
@@ -590,11 +585,11 @@
       // Load recommended exercises
       loadRecommendedExercises(currentExercise);
     },
-    [currentInstance, loadRecommendedExercises],
+    [currentInstance, loadRecommendedExercises]
   );
 
   const handleSwapWithRecommended = (
-    recommendedExercise: RecommendedExercise,
+    recommendedExercise: RecommendedExercise
   ) => {
     if (
       swapExerciseState.sectionIndex === null ||
@@ -605,7 +600,7 @@
     }
 
     const updatedJsonFormat = JSON.parse(
-      JSON.stringify(currentInstance.jsonFormat),
+      JSON.stringify(currentInstance.jsonFormat)
     );
     const newExercise = {
       name: recommendedExercise.name,
@@ -637,7 +632,7 @@
     }
 
     const updatedJsonFormat = JSON.parse(
-      JSON.stringify(currentInstance.jsonFormat),
+      JSON.stringify(currentInstance.jsonFormat)
     );
     const newExercise = {
       name: customExercise.name.trim(),
@@ -943,15 +938,9 @@
                 {new Date(currentInstance.performedAt).toLocaleDateString(
                   'en-US',
                   {
-<<<<<<< HEAD
-                    month: "short",
-                    day: "numeric",
-                  },
-=======
                     month: 'short',
                     day: 'numeric',
                   }
->>>>>>> 1e140e50
                 )}
               </div>
               <div className="text-xs text-base-content/70">Date</div>
@@ -1160,7 +1149,7 @@
 
   const handleCustomExerciseFieldChange = (
     field: keyof CustomExercise,
-    value: string | number,
+    value: string | number
   ) => {
     onCustomExerciseChange({
       ...customExercise,
@@ -1541,19 +1530,11 @@
               <div className="flex flex-wrap gap-2 mb-3">
                 <div
                   className={`badge ${
-<<<<<<< HEAD
-                    exercise.difficulty === "Beginner"
-                      ? "badge-success"
-                      : exercise.difficulty === "Intermediate"
-                        ? "badge-warning"
-                        : "badge-error"
-=======
                     exercise.difficulty === 'Beginner'
                       ? 'badge-success'
                       : exercise.difficulty === 'Intermediate'
                         ? 'badge-warning'
                         : 'badge-error'
->>>>>>> 1e140e50
                   }`}
                 >
                   {exercise.difficulty}
@@ -1725,13 +1706,8 @@
             value={exercise.weight}
             onChange={(e) =>
               onChange(
-<<<<<<< HEAD
-                "weight",
-                e.target.value ? parseFloat(e.target.value) : "",
-=======
                 'weight',
                 e.target.value ? parseFloat(e.target.value) : ''
->>>>>>> 1e140e50
               )
             }
             placeholder="Weight in pounds"
@@ -1750,13 +1726,8 @@
             value={exercise.duration}
             onChange={(e) =>
               onChange(
-<<<<<<< HEAD
-                "duration",
-                e.target.value ? parseInt(e.target.value) : "",
-=======
                 'duration',
                 e.target.value ? parseInt(e.target.value) : ''
->>>>>>> 1e140e50
               )
             }
             placeholder="Duration in seconds"
@@ -1824,7 +1795,7 @@
     const exercises = section.exercises;
     const total = exercises.length;
     const completed = exercises.filter(
-      (exercise) => (exercise as ExerciseInstance).completed,
+      (exercise) => (exercise as ExerciseInstance).completed
     ).length;
 
     return { completed, total };
@@ -1859,13 +1830,8 @@
                   isCompleted
                     ? 'bg-success border-success'
                     : isActive
-<<<<<<< HEAD
-                      ? "bg-primary border-primary"
-                      : "bg-base-100 border-base-300"
-=======
                       ? 'bg-primary border-primary'
                       : 'bg-base-100 border-base-300'
->>>>>>> 1e140e50
                 }`}
               />
 
@@ -1898,7 +1864,7 @@
       exerciseId: string,
       sectionIndex: number,
       exerciseIndex: number,
-      currentExercise: Exercise,
+      currentExercise: Exercise
     ) => void;
     disabled?: boolean;
   }
@@ -1912,13 +1878,13 @@
       onExerciseSwap,
       disabled = false,
     },
-    ref,
+    ref
   ) => {
     const [isExpanded, setIsExpanded] = useState(true);
 
     const exercises = Array.isArray(section.exercises) ? section.exercises : [];
     const completedInSection = exercises.filter(
-      (exercise) => (exercise as ExerciseInstance).completed,
+      (exercise) => (exercise as ExerciseInstance).completed
     ).length;
 
     return (
@@ -1970,7 +1936,7 @@
         )}
       </div>
     );
-  },
+  }
 );
 
 SectionCard.displayName = 'SectionCard';
@@ -1992,7 +1958,7 @@
     exerciseId: string,
     sectionIndex: number,
     exerciseIndex: number,
-    currentExercise: Exercise,
+    currentExercise: Exercise
   ) => void;
   disabled?: boolean;
 }) {
@@ -2235,25 +2201,15 @@
               disabled
                 ? 'btn-disabled opacity-60 cursor-not-allowed'
                 : isCompleted
-<<<<<<< HEAD
-                  ? "btn-success shadow-lg"
-                  : "btn-outline btn-primary hover:scale-105"
-=======
                   ? 'btn-success shadow-lg'
                   : 'btn-outline btn-primary hover:scale-105'
->>>>>>> 1e140e50
             }`}
             aria-label={
               disabled
                 ? 'Exercise completion locked (workout completed)'
                 : isCompleted
-<<<<<<< HEAD
-                  ? "Mark as incomplete"
-                  : "Mark as complete"
-=======
                   ? 'Mark as incomplete'
                   : 'Mark as complete'
->>>>>>> 1e140e50
             }
           >
             {isCompleted ? (

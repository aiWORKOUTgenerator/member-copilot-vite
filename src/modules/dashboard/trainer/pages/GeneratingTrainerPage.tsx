import { useEffect, useState, useRef } from "react";
import { useNavigate } from "react-router";
import {
  useTrainerPersonaData,
  useTrainerPersonaError,
  useTrainerPersona,
} from "@/hooks/useTrainerPersona";
import { Bot, CheckCircle, Clock, Sparkles } from "lucide-react";

const GeneratingTrainerPage = () => {
  const navigate = useNavigate();
  const { refetch } = useTrainerPersona();
  const trainerPersona = useTrainerPersonaData();
  const error = useTrainerPersonaError();

  const [pollingCount, setPollingCount] = useState(0);
  const [timeElapsed, setTimeElapsed] = useState(0);
  const [hasTimedOut, setHasTimedOut] = useState(false);

<<<<<<< HEAD
  const intervalRef = useRef<NodeJS.Timeout | null>(null);
  const timeIntervalRef = useRef<NodeJS.Timeout | null>(null);
=======
  // Use modern TypeScript pattern for cross-environment compatibility
  // ReturnType<typeof setInterval> works in both Node.js (Timeout) and browser (number) environments
  const intervalRef = useRef<ReturnType<typeof setInterval> | null>(null);
  const timeIntervalRef = useRef<ReturnType<typeof setInterval> | null>(null);
>>>>>>> 44cce2db

  const MAX_POLLING_ATTEMPTS = 60; // 5 minutes (60 attempts * 5s = 300s)
  const POLLING_INTERVAL = 5000; // 5 seconds

  useEffect(() => {
    // Start polling immediately
    const startPolling = () => {
      // Initial fetch
      refetch();

      // Set up polling interval
      intervalRef.current = setInterval(async () => {
        setPollingCount((prev) => {
          const newCount = prev + 1;

          // Check if we've exceeded max attempts
          if (newCount >= MAX_POLLING_ATTEMPTS) {
            setHasTimedOut(true);
            if (intervalRef.current !== null) {
              clearInterval(intervalRef.current);
            }
            if (timeIntervalRef.current !== null) {
              clearInterval(timeIntervalRef.current);
            }
            return newCount;
          }

          return newCount;
        });

        // Fetch latest data
        await refetch();
      }, POLLING_INTERVAL);

      // Set up time elapsed counter
      timeIntervalRef.current = setInterval(() => {
        setTimeElapsed((prev) => prev + 1);
      }, 1000);
    };

    startPolling();

    // Cleanup on unmount
    return () => {
      if (intervalRef.current !== null) {
        clearInterval(intervalRef.current);
      }
      if (timeIntervalRef.current !== null) {
        clearInterval(timeIntervalRef.current);
      }
    };
  }, [refetch]);

  // Redirect to trainer page when persona is generated
  useEffect(() => {
    if (trainerPersona && !error) {
      // Clear intervals
      if (intervalRef.current !== null) {
        clearInterval(intervalRef.current);
      }
      if (timeIntervalRef.current !== null) {
        clearInterval(timeIntervalRef.current);
      }

      // Small delay to show success state before redirect
      setTimeout(() => {
        navigate("/dashboard/trainer", { replace: true });
      }, 2000);
    }
  }, [trainerPersona, error, navigate]);

  const formatTime = (seconds: number) => {
    const mins = Math.floor(seconds / 60);
    const secs = seconds % 60;
    return `${mins}:${secs.toString().padStart(2, "0")}`;
  };

  if (hasTimedOut) {
    return (
      <div className="min-h-screen flex items-center justify-center p-4">
        <div className="card bg-base-100 shadow-xl max-w-md w-full">
          <div className="card-body text-center">
            <div className="mx-auto w-16 h-16 bg-warning/10 rounded-full flex items-center justify-center mb-4">
              <Clock className="w-8 h-8 text-warning" />
            </div>

            <h2 className="card-title justify-center text-xl mb-2">
              Generation Taking Longer Than Expected
            </h2>

            <p className="text-base-content/70 mb-6">
              Your trainer persona generation is taking longer than usual. This
              sometimes happens during high demand periods.
            </p>

            <div className="flex flex-col gap-3">
              <button
                className="btn btn-primary"
                onClick={() => {
                  setPollingCount(0);
                  setTimeElapsed(0);
                  setHasTimedOut(false);
                  // Restart polling
                  window.location.reload();
                }}
              >
                Continue Waiting
              </button>

              <button
                className="btn btn-ghost"
                onClick={() => navigate("/dashboard/trainer")}
              >
                Go Back
              </button>
            </div>
          </div>
        </div>
      </div>
    );
  }

  if (trainerPersona && !error) {
    return (
      <div className="min-h-screen flex items-center justify-center p-4">
        <div className="card bg-base-100 shadow-xl max-w-md w-full">
          <div className="card-body text-center">
            <div className="mx-auto w-16 h-16 bg-success/10 rounded-full flex items-center justify-center mb-4">
              <CheckCircle className="w-8 h-8 text-success animate-bounce" />
            </div>

            <h2 className="card-title justify-center text-xl mb-2">
              Your AI Trainer is Ready!
            </h2>

            <p className="text-base-content/70 mb-4">
              Your personalized trainer persona has been generated successfully.
            </p>

            <p className="text-sm text-base-content/50">
              Redirecting you now...
            </p>
          </div>
        </div>
      </div>
    );
  }

  return (
    <div className="min-h-screen flex items-center justify-center p-4">
      <div className="card bg-base-100 shadow-xl max-w-md w-full">
        <div className="card-body text-center">
          <div className="mx-auto w-16 h-16 bg-primary/10 rounded-full flex items-center justify-center mb-4">
            <Bot className="w-8 h-8 text-primary animate-pulse" />
          </div>

          <h2 className="card-title justify-center text-xl mb-2">
            Creating Your AI Trainer
          </h2>

          <p className="text-base-content/70 mb-6">
            We're analyzing your preferences and creating a personalized trainer
            just for you. This usually takes about 30 seconds.
          </p>

          <div className="space-y-4">
            <div className="flex items-center justify-center gap-2 text-sm text-base-content/60">
              <Sparkles className="w-4 h-4 animate-spin" />
              <span>Generating personality traits...</span>
            </div>

            <progress className="progress progress-primary w-full"></progress>

            <div className="stats stats-horizontal bg-base-200 shadow">
              <div className="stat">
                <div className="stat-title text-xs">Time Elapsed</div>
                <div className="stat-value text-sm">
                  {formatTime(timeElapsed)}
                </div>
              </div>
              <div className="stat">
                <div className="stat-title text-xs">Checks</div>
                <div className="stat-value text-sm">{pollingCount + 1}</div>
              </div>
            </div>
          </div>

          <div className="mt-6">
            <button
              className="btn btn-ghost btn-sm"
              onClick={() => navigate("/dashboard/trainer")}
            >
              Cancel
            </button>
          </div>
        </div>
      </div>
    </div>
  );
};

export default GeneratingTrainerPage;<|MERGE_RESOLUTION|>--- conflicted
+++ resolved
@@ -17,15 +17,10 @@
   const [timeElapsed, setTimeElapsed] = useState(0);
   const [hasTimedOut, setHasTimedOut] = useState(false);
 
-<<<<<<< HEAD
-  const intervalRef = useRef<NodeJS.Timeout | null>(null);
-  const timeIntervalRef = useRef<NodeJS.Timeout | null>(null);
-=======
   // Use modern TypeScript pattern for cross-environment compatibility
   // ReturnType<typeof setInterval> works in both Node.js (Timeout) and browser (number) environments
   const intervalRef = useRef<ReturnType<typeof setInterval> | null>(null);
   const timeIntervalRef = useRef<ReturnType<typeof setInterval> | null>(null);
->>>>>>> 44cce2db
 
   const MAX_POLLING_ATTEMPTS = 60; // 5 minutes (60 attempts * 5s = 300s)
   const POLLING_INTERVAL = 5000; // 5 seconds

--- conflicted
+++ resolved
@@ -25,7 +25,7 @@
 
     // Find the selected tier for analytics
     const selectedPlan = tiers.find(
-      (tier) => tier.stripePriceId === stripePriceId,
+      (tier) => tier.stripePriceId === stripePriceId
     );
 
     // Track upgrade start
@@ -77,11 +77,7 @@
         setErrorMessage(error.message);
       } else {
         setErrorMessage(
-<<<<<<< HEAD
-          "Failed to process subscription change. Please try again later.",
-=======
           'Failed to process subscription change. Please try again later.'
->>>>>>> 1e140e50
         );
       }
     } finally {

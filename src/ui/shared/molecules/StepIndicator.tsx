--- conflicted
+++ resolved
@@ -1,10 +1,7 @@
 "use client";
 
 import React from "react";
-<<<<<<< HEAD
-=======
 // Tokens removed - using inline spacing values
->>>>>>> 991d7112
 
 export interface Step {
   id: string;
@@ -21,10 +18,7 @@
   disabled?: boolean;
   showConnectors?: boolean;
   size?: "sm" | "md" | "lg";
-<<<<<<< HEAD
-=======
-  spacing?: 'compact' | 'normal' | 'relaxed';
->>>>>>> 991d7112
+  spacing?: "compact" | "normal" | "relaxed";
 }
 
 export const StepIndicator: React.FC<StepIndicatorProps> = ({
@@ -34,11 +28,34 @@
   disabled = false,
   showConnectors = true,
   size = "md",
-<<<<<<< HEAD
-=======
   spacing = "normal",
->>>>>>> 991d7112
 }) => {
+  const getSizeClasses = () => {
+    switch (size) {
+      case "sm":
+        return {
+          circle: "w-8 h-8 text-xs",
+          label: "text-xs",
+          description: "text-xs",
+          connector: "w-6 h-0.5",
+        };
+      case "lg":
+        return {
+          circle: "w-16 h-16 text-lg",
+          label: "text-base",
+          description: "text-sm",
+          connector: "w-12 h-1",
+        };
+      default: // md
+        return {
+          circle: "w-12 h-12 text-sm",
+          label: "text-sm",
+          description: "text-xs",
+          connector: "w-8 h-0.5",
+        };
+    }
+  };
+
   const getVariantClasses = (
     isActive: boolean,
     isCompleted: boolean,
@@ -59,11 +76,11 @@
       return `${baseClasses} bg-success text-success-content border-success`;
     }
 
-<<<<<<< HEAD
     return `${baseClasses} bg-base-100 text-base-content/70 border-base-300`;
-=======
+  };
+
   const sizeClasses = getSizeClasses();
-  
+
   // Get spacing configuration
   const getSpacingConfig = () => {
     switch (spacing) {
@@ -86,24 +103,17 @@
           labelSpacing: "mt-2",
         };
     }
->>>>>>> 991d7112
   };
 
   const spacingConfig = getSpacingConfig();
 
   return (
     <div
-      className="flex justify-center p-4"
+      className={`flex justify-center ${spacingConfig.container}`}
       data-testid="step-indicator-container"
     >
       <div
-        className={`flex items-center ${
-          size === "sm"
-            ? "gap-[var(--spacing-step-gap-sm)]"
-            : size === "lg"
-              ? "gap-[var(--spacing-step-gap-lg)]"
-              : "gap-[var(--spacing-step-gap-md)]"
-        }`}
+        className={`flex items-center ${spacingConfig.stepGap}`}
         data-testid="step-indicator-steps"
       >
         {steps.map((step, index) => {
@@ -116,21 +126,15 @@
             <div key={step.id} className="flex flex-col items-center">
               <div className="relative">
                 <div
-                  className={`${
-                    size === "sm"
-                      ? "w-[var(--size-step-sm)] h-[var(--size-step-sm)] text-[var(--text-step-sm)]"
-                      : size === "lg"
-                        ? "w-[var(--size-step-lg)] h-[var(--size-step-lg)] text-[var(--text-step-lg)]"
-                        : "w-[var(--size-step-md)] h-[var(--size-step-md)] text-[var(--text-step-md)]"
-                  } ${getVariantClasses(
-                    isActive,
-                    isCompleted,
-                    step.hasErrors || false
-                  )} ${isClickable ? "cursor-pointer hover:scale-105" : ""}`}
+                  className={`${sizeClasses.circle} ${getVariantClasses(isActive, isCompleted, step.hasErrors || false)} ${
+                    isClickable ? "cursor-pointer hover:scale-105" : ""
+                  }`}
                   onClick={() => isClickable && onStepClick(step.id)}
-                  role={isClickable ? "button" : undefined}
-                  tabIndex={isClickable ? 0 : undefined}
-                  aria-label={`Step ${index + 1}: ${step.label}`}
+                  role={isClickable ? "button" : "presentation"}
+                  tabIndex={isClickable ? 0 : -1}
+                  aria-label={
+                    isClickable ? `Step ${index + 1}: ${step.label}` : undefined
+                  }
                   aria-current={isActive ? "step" : undefined}
                   onKeyDown={(e) => {
                     if (isClickable && (e.key === "Enter" || e.key === " ")) {
@@ -145,48 +149,22 @@
                 {/* Connector line to next step */}
                 {showConnectors && index < steps.length - 1 && (
                   <div
-                    className={`absolute top-1/2 left-full ${
-                      size === "sm"
-                        ? "w-[var(--width-connector-sm)]"
-                        : size === "lg"
-                          ? "w-[var(--width-connector-lg)]"
-                          : "w-[var(--width-connector-md)]"
-                    } h-0.5 bg-base-300 transform -translate-y-1/2`}
+                    className={`absolute top-1/2 left-full ${sizeClasses.connector} bg-base-300 transform -translate-y-1/2`}
                     aria-hidden="true"
                   />
                 )}
               </div>
 
-              <div
-                className={`${
-                  size === "sm"
-                    ? "mt-[var(--spacing-label-sm)]"
-                    : size === "lg"
-                      ? "mt-[var(--spacing-label-lg)]"
-                      : "mt-[var(--spacing-label-md)]"
-                } text-center`}
-              >
+              <div className={`${spacingConfig.labelSpacing} text-center`}>
                 <div
-                  className={`${
-                    size === "sm"
-                      ? "text-xs"
-                      : size === "lg"
-                        ? "text-base"
-                        : "text-sm"
-                  } font-medium text-base-content`}
+                  className={`${sizeClasses.label} font-medium text-base-content`}
                 >
                   {step.label}
                 </div>
                 {step.description &&
                   step.description !== `${index + 1} of ${steps.length}` && (
                     <div
-                      className={`${
-                        size === "sm"
-                          ? "text-xs"
-                          : size === "lg"
-                            ? "text-sm"
-                            : "text-xs"
-                      } text-base-content/70`}
+                      className={`${sizeClasses.description} text-base-content/70`}
                     >
                       {step.description}
                     </div>

--- conflicted
+++ resolved
@@ -4,11 +4,8 @@
 export * from './CheckboxCardGroup';
 export { default as StarRating } from './StarRating';
 export { default as FeedbackModal } from '../../../modules/dashboard/workouts/components/FeedbackModal';
-<<<<<<< HEAD
 export * from './MobileNavDropdown';
-=======
 export { default as PromptInputWithExamples } from './PromptInputWithExamples';
->>>>>>> a98bec01
 
 // Quick Workout Components
 export * from './StepIndicator';

--- conflicted
+++ resolved
@@ -44,25 +44,15 @@
             <div
               key={tier.id}
               className={classNames(
-<<<<<<< HEAD
-                tier.featured ? "bg-primary ring-primary" : "ring-base-300",
-                "rounded-2xl sm:rounded-3xl p-4 sm:p-6 lg:p-8 ring-1",
-=======
                 tier.featured ? 'bg-primary ring-primary' : 'ring-base-300',
                 'rounded-2xl sm:rounded-3xl p-4 sm:p-6 lg:p-8 ring-1'
->>>>>>> 1e140e50
               )}
             >
               <h3
                 id={tier.id}
                 className={classNames(
-<<<<<<< HEAD
-                  tier.featured ? "text-primary-content" : "text-base-content",
-                  "text-base sm:text-lg font-semibold",
-=======
                   tier.featured ? 'text-primary-content' : 'text-base-content',
                   'text-base sm:text-lg font-semibold'
->>>>>>> 1e140e50
                 )}
               >
                 {tier.name}
@@ -70,15 +60,9 @@
               <p
                 className={classNames(
                   tier.featured
-<<<<<<< HEAD
-                    ? "text-primary-content/80"
-                    : "text-base-content/70",
-                  "mt-2 sm:mt-4 text-xs sm:text-sm",
-=======
                     ? 'text-primary-content/80'
                     : 'text-base-content/70',
                   'mt-2 sm:mt-4 text-xs sm:text-sm'
->>>>>>> 1e140e50
                 )}
               >
                 {tier.description}
@@ -87,15 +71,9 @@
                 <span
                   className={classNames(
                     tier.featured
-<<<<<<< HEAD
-                      ? "text-primary-content"
-                      : "text-base-content",
-                    "text-2xl sm:text-3xl lg:text-4xl font-semibold tracking-tight",
-=======
                       ? 'text-primary-content'
                       : 'text-base-content',
                     'text-2xl sm:text-3xl lg:text-4xl font-semibold tracking-tight'
->>>>>>> 1e140e50
                   )}
                 >
                   {tier.price}
@@ -103,15 +81,9 @@
                 <span
                   className={classNames(
                     tier.featured
-<<<<<<< HEAD
-                      ? "text-primary-content/80"
-                      : "text-base-content/70",
-                    "text-xs sm:text-sm font-semibold",
-=======
                       ? 'text-primary-content/80'
                       : 'text-base-content/70',
                     'text-xs sm:text-sm font-semibold'
->>>>>>> 1e140e50
                   )}
                 >
                   /month
@@ -127,51 +99,31 @@
                     : 'btn btn-primary',
                   'mt-4 sm:mt-6 w-full text-sm sm:text-base',
                   selectedTier?.id === tier.id || isProcessing
-<<<<<<< HEAD
-                    ? "btn-disabled"
-                    : "",
-=======
                     ? 'btn-disabled'
                     : ''
->>>>>>> 1e140e50
                 )}
               >
                 {selectedTier?.id === tier.id
                   ? 'Current Plan'
                   : isProcessing
-<<<<<<< HEAD
-                    ? "Processing..."
-=======
                     ? 'Processing...'
->>>>>>> 1e140e50
                     : tier.cta}
               </button>
               <ul
                 role="list"
                 className={classNames(
                   tier.featured
-<<<<<<< HEAD
-                    ? "text-primary-content/80"
-                    : "text-base-content/70",
-                  "mt-6 sm:mt-8 space-y-2 sm:space-y-3 text-xs sm:text-sm",
-=======
                     ? 'text-primary-content/80'
                     : 'text-base-content/70',
                   'mt-6 sm:mt-8 space-y-2 sm:space-y-3 text-xs sm:text-sm'
->>>>>>> 1e140e50
                 )}
               >
                 {tier.features.map((feature) => (
                   <li key={feature} className="flex gap-x-2 sm:gap-x-3">
                     <svg
                       className={classNames(
-<<<<<<< HEAD
-                        tier.featured ? "text-primary-content" : "text-primary",
-                        "h-4 w-4 sm:h-5 sm:w-6 flex-none",
-=======
                         tier.featured ? 'text-primary-content' : 'text-primary',
                         'h-4 w-4 sm:h-5 sm:w-6 flex-none'
->>>>>>> 1e140e50
                       )}
                       viewBox="0 0 20 20"
                       fill="currentColor"

--- conflicted
+++ resolved
@@ -49,7 +49,7 @@
    * Send a verification code to the specified phone number
    */
   async sendVerificationCode(
-    request: SendVerificationCodeRequest,
+    request: SendVerificationCodeRequest
   ): Promise<SendVerificationCodeResponse> {
     try {
       // Validate phone number format before sending to backend
@@ -60,7 +60,7 @@
       // Format phone number to ensure consistent format
       const formattedPhone = this.formatPhoneNumber(
         request.phone_number,
-        request.country_code,
+        request.country_code
       );
 
       const apiResponse = await this.apiService.post<
@@ -91,11 +91,7 @@
       console.error('Failed to send verification code:', error);
       throw new PhoneVerificationError(
         PhoneVerificationErrorType.UNKNOWN_ERROR,
-<<<<<<< HEAD
-        "Failed to send verification code. Please try again.",
-=======
         'Failed to send verification code. Please try again.'
->>>>>>> 1e140e50
       );
     }
   }
@@ -147,11 +143,7 @@
       console.error('Failed to verify code:', error);
       throw new PhoneVerificationError(
         PhoneVerificationErrorType.UNKNOWN_ERROR,
-<<<<<<< HEAD
-        "Failed to verify code. Please try again.",
-=======
         'Failed to verify code. Please try again.'
->>>>>>> 1e140e50
       );
     }
   }
@@ -179,11 +171,7 @@
       console.error('Failed to resend verification code:', error);
       throw new PhoneVerificationError(
         PhoneVerificationErrorType.UNKNOWN_ERROR,
-<<<<<<< HEAD
-        "Failed to resend verification code. Please try again.",
-=======
         'Failed to resend verification code. Please try again.'
->>>>>>> 1e140e50
       );
     }
   }
@@ -192,11 +180,11 @@
    * Get current verification session status
    */
   async getVerificationStatus(
-    verificationId: string,
+    verificationId: string
   ): Promise<PhoneVerificationSession> {
     try {
       const response = await this.apiService.get<PhoneVerificationSession>(
-        `${this.baseEndpoint}/status/${verificationId}`,
+        `${this.baseEndpoint}/status/${verificationId}`
       );
 
       return response;
@@ -204,11 +192,7 @@
       console.error('Failed to get verification status:', error);
       throw new PhoneVerificationError(
         PhoneVerificationErrorType.UNKNOWN_ERROR,
-<<<<<<< HEAD
-        "Failed to get verification status. Please try again.",
-=======
         'Failed to get verification status. Please try again.'
->>>>>>> 1e140e50
       );
     }
   }

# Analytics Service

This module provides an abstraction over analytics tracking services to enable consistent event tracking throughout the application while allowing easy switching between different analytics providers.

## Setup

1. The analytics service is implemented as a provider abstraction with Rudderstack as the current implementation.

2. To use the analytics service, you'll need to set the following environment variables:

```
RUDDERSTACK_WRITE_KEY=your_write_key_here
RUDDERSTACK_DATA_PLANE_URL=your_data_plane_url_here
```

3. The `AnalyticsProvider` component will automatically initialize the analytics service when it's rendered in your application.

## Usage

You can use the analytics service in your components by importing the `useAnalytics` hook:

```tsx
import { useAnalytics } from "@/hooks";

function MyComponent() {
  const analytics = useAnalytics();

  const handleButtonClick = () => {
    // Track event
<<<<<<< HEAD
    analytics.track("Button Clicked", {
      buttonName: "Submit",
      pageSection: "Form",
=======
    analytics.track('Button Clicked', {
      buttonName: 'Submit',
      pageSection: 'Form',
>>>>>>> 1e140e50
    });
  };

  return <button onClick={handleButtonClick}>Submit</button>;
}
```

## Available Methods

The analytics service provides the following methods:

- `initialize()`: Initialize the analytics service
- `page(properties?)`: Track page views
- `identify(userId, traits?)`: Identify a user and associate traits
- `track(event, properties?)`: Track events with optional properties
- `reset()`: Reset the current user identity

## Adding a New Analytics Provider

To add a new analytics provider:

1. Create a new implementation of the `AnalyticsService` interface
2. Update the `AnalyticsFactory` to support the new provider type
3. Update the environment variables accordingly

## Architecture

- `AnalyticsService`: Interface that defines the analytics API
- `RudderstackAnalyticsService`: Concrete implementation for Rudderstack
- `AnalyticsFactory`: Factory for creating provider instances
- `initAnalytics`: Helper to initialize the analytics service
- `AnalyticsProvider`: React component that initializes analytics on the client
- `useAnalytics`: Hook for using analytics in components<|MERGE_RESOLUTION|>--- conflicted
+++ resolved
@@ -27,15 +27,9 @@
 
   const handleButtonClick = () => {
     // Track event
-<<<<<<< HEAD
-    analytics.track("Button Clicked", {
-      buttonName: "Submit",
-      pageSection: "Form",
-=======
     analytics.track('Button Clicked', {
       buttonName: 'Submit',
       pageSection: 'Form',
->>>>>>> 1e140e50
     });
   };
 

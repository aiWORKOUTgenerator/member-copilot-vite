--- conflicted
+++ resolved
@@ -63,7 +63,7 @@
         .sort(
           (a, b) =>
             new Date(b.performedAt).getTime() -
-            new Date(a.performedAt).getTime(),
+            new Date(a.performedAt).getTime()
         );
     } catch (error) {
       console.error('Error in getWorkoutInstances:', error);
@@ -72,13 +72,13 @@
   }
 
   async getWorkoutInstancesByGeneratedWorkoutId(
-    generatedWorkoutId: string,
+    generatedWorkoutId: string
   ): Promise<WorkoutInstance[]> {
     try {
       const workoutInstancesData = await this.apiService.get<
         WorkoutInstanceProps[]
       >(
-        `${this.baseEndpoint}/workout-instances/?generated_workout_id=${generatedWorkoutId}`,
+        `${this.baseEndpoint}/workout-instances/?generated_workout_id=${generatedWorkoutId}`
       );
 
       return workoutInstancesData
@@ -86,27 +86,23 @@
         .sort(
           (a, b) =>
             new Date(b.performedAt).getTime() -
-            new Date(a.performedAt).getTime(),
+            new Date(a.performedAt).getTime()
         );
     } catch (error) {
       console.error('Error in getWorkoutInstancesByGeneratedWorkoutId:', error);
       throw new Error(
-<<<<<<< HEAD
-        "Failed to fetch workout instances for generated workout",
-=======
         'Failed to fetch workout instances for generated workout'
->>>>>>> 1e140e50
       );
     }
   }
 
   async getWorkoutInstance(
-    instanceId: string,
+    instanceId: string
   ): Promise<WorkoutInstance | null> {
     try {
       const workoutInstanceData =
         await this.apiService.get<WorkoutInstanceProps>(
-          `${this.baseEndpoint}/workout-instances/${instanceId}/`,
+          `${this.baseEndpoint}/workout-instances/${instanceId}/`
         );
 
       return new WorkoutInstance(workoutInstanceData);
@@ -122,7 +118,7 @@
   }
 
   async createWorkoutInstance(
-    request: CreateWorkoutInstanceRequest,
+    request: CreateWorkoutInstanceRequest
   ): Promise<WorkoutInstance> {
     try {
       const payload: CreateWorkoutInstancePayload = {
@@ -148,7 +144,7 @@
 
   async updateWorkoutInstance(
     instanceId: string,
-    request: UpdateWorkoutInstanceRequest,
+    request: UpdateWorkoutInstanceRequest
   ): Promise<WorkoutInstance> {
     try {
       const payload: UpdateWorkoutInstancePayload = {
@@ -161,7 +157,7 @@
 
       // Remove undefined values from payload
       const cleanPayload = Object.fromEntries(
-        Object.entries(payload).filter(([, value]) => value !== undefined),
+        Object.entries(payload).filter(([, value]) => value !== undefined)
       );
 
       const updatedWorkoutInstance = await this.apiService.put<
@@ -179,7 +175,7 @@
   async deleteWorkoutInstance(instanceId: string): Promise<void> {
     try {
       await this.apiService.delete(
-        `${this.baseEndpoint}/workout-instances/${instanceId}/`,
+        `${this.baseEndpoint}/workout-instances/${instanceId}/`
       );
     } catch (error) {
       console.error('Error in deleteWorkoutInstance:', error);
@@ -191,7 +187,7 @@
     instanceId: string,
     exerciseName: string,
     reason?: string,
-    preferences?: string[],
+    preferences?: string[]
   ): Promise<RecommendedExercise[]> {
     try {
       interface ExerciseAlternativesRequest extends Record<string, unknown> {
@@ -238,7 +234,7 @@
         ExerciseAlternativesRequest
       >(
         `${this.baseEndpoint}/workout-instances/${instanceId}/exercise-alternatives/`,
-        requestBody,
+        requestBody
       );
 
       // Transform the response to match our RecommendedExercise interface

--- conflicted
+++ resolved
@@ -73,27 +73,18 @@
         });
 
         console.log(
-          `MockWorkoutInstanceService: Loaded ${instances.length} instances from localStorage`,
+          `MockWorkoutInstanceService: Loaded ${instances.length} instances from localStorage`
         );
       } else {
         // No stored data, start with empty storage
         console.log(
-<<<<<<< HEAD
-          "MockWorkoutInstanceService: No existing data found, starting with empty storage",
-=======
           'MockWorkoutInstanceService: No existing data found, starting with empty storage'
->>>>>>> 1e140e50
         );
       }
     } catch (error) {
       console.warn(
-<<<<<<< HEAD
-        "MockWorkoutInstanceService: Error loading from localStorage, starting with empty storage",
-        error,
-=======
         'MockWorkoutInstanceService: Error loading from localStorage, starting with empty storage',
         error
->>>>>>> 1e140e50
       );
     }
   }
@@ -105,13 +96,8 @@
       localStorage.setItem(this.NEXT_ID_KEY, this.nextId.toString());
     } catch (error) {
       console.warn(
-<<<<<<< HEAD
-        "MockWorkoutInstanceService: Error saving to localStorage",
-        error,
-=======
         'MockWorkoutInstanceService: Error saving to localStorage',
         error
->>>>>>> 1e140e50
       );
     }
   }
@@ -128,18 +114,18 @@
     await this.delay(300); // Simulate network delay
 
     const instances = Array.from(this.instanceStore.values()).map(
-      (data) => new WorkoutInstance(data),
+      (data) => new WorkoutInstance(data)
     );
 
     // Sort by performed_at date (most recent first)
     return instances.sort(
       (a, b) =>
-        new Date(b.performedAt).getTime() - new Date(a.performedAt).getTime(),
+        new Date(b.performedAt).getTime() - new Date(a.performedAt).getTime()
     );
   }
 
   async getWorkoutInstancesByGeneratedWorkoutId(
-    generatedWorkoutId: string,
+    generatedWorkoutId: string
   ): Promise<WorkoutInstance[]> {
     await this.delay(200);
 
@@ -150,12 +136,12 @@
     // Sort by performed_at date (most recent first)
     return instances.sort(
       (a, b) =>
-        new Date(b.performedAt).getTime() - new Date(a.performedAt).getTime(),
+        new Date(b.performedAt).getTime() - new Date(a.performedAt).getTime()
     );
   }
 
   async getWorkoutInstance(
-    instanceId: string,
+    instanceId: string
   ): Promise<WorkoutInstance | null> {
     await this.delay(150);
 
@@ -164,7 +150,7 @@
   }
 
   async createWorkoutInstance(
-    request: CreateWorkoutInstanceRequest,
+    request: CreateWorkoutInstanceRequest
   ): Promise<WorkoutInstance> {
     await this.delay(400); // Simulate longer creation time
 
@@ -193,7 +179,7 @@
 
   async updateWorkoutInstance(
     instanceId: string,
-    request: UpdateWorkoutInstanceRequest,
+    request: UpdateWorkoutInstanceRequest
   ): Promise<WorkoutInstance> {
     await this.delay(250);
 
@@ -232,7 +218,7 @@
 
   async getExerciseRecommendations(
     instanceId: string,
-    exerciseName: string,
+    exerciseName: string
   ): Promise<RecommendedExercise[]> {
     await this.delay(300); // Simulate network delay
 

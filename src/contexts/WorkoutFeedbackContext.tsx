'use client';

import {
  WorkoutFeedback,
  CreateWorkoutFeedbackRequest,
} from '@/domain/entities/workoutFeedback';
import { useWorkoutFeedbackService } from '@/hooks/useWorkoutFeedbackService';
import { useAuth } from '@/hooks/auth';
import { ReactNode, useCallback, useEffect, useState } from 'react';
import {
  WorkoutFeedbackContext,
  WorkoutFeedbackState,
} from './workout-feedback.types';

interface WorkoutFeedbackProviderProps {
  children: ReactNode;
}

/**
 * WorkoutFeedbackProvider component that makes feedback data available to all child components.
 * It fetches user feedback on mount and provides methods to submit and manage feedback.
 */
export function WorkoutFeedbackProvider({
  children,
}: WorkoutFeedbackProviderProps) {
  const workoutFeedbackService = useWorkoutFeedbackService();
  const { isSignedIn } = useAuth();
  const [userFeedback, setUserFeedback] = useState<WorkoutFeedback[]>([]);
  const [isLoading, setIsLoading] = useState<boolean>(false);
  const [isSubmitting, setIsSubmitting] = useState<boolean>(false);
  const [error, setError] = useState<string | null>(null);

  const clearError = useCallback(() => {
    setError(null);
  }, []);

  const fetchUserFeedback = useCallback(async () => {
    setIsLoading(true);
    setError(null);

    try {
      const data = await workoutFeedbackService.getUserFeedback();
      setUserFeedback(data);
    } catch (err) {
      setError(
<<<<<<< HEAD
        err instanceof Error ? err.message : "Failed to fetch user feedback",
=======
        err instanceof Error ? err.message : 'Failed to fetch user feedback'
>>>>>>> 1e140e50
      );
    } finally {
      setIsLoading(false);
    }
  }, [workoutFeedbackService]);

  const submitFeedback = useCallback(
    async (request: CreateWorkoutFeedbackRequest) => {
      setIsSubmitting(true);
      setError(null);

      try {
        const newFeedback =
          await workoutFeedbackService.submitFeedback(request);

        // Update state with the new feedback
        setUserFeedback((prevFeedback) => [...prevFeedback, newFeedback]);

        return newFeedback;
      } catch (err) {
        const errorMessage =
          err instanceof Error ? err.message : 'Failed to submit feedback';
        setError(errorMessage);
        throw new Error(errorMessage);
      } finally {
        setIsSubmitting(false);
      }
    },
    [workoutFeedbackService],
  );

  const getFeedbackForWorkout = useCallback(
    async (workoutId: string) => {
      try {
        return await workoutFeedbackService.getFeedbackForWorkout(workoutId);
      } catch (err) {
        const errorMessage =
          err instanceof Error
            ? err.message
            : 'Failed to fetch workout feedback';
        setError(errorMessage);
        throw new Error(errorMessage);
      }
    },
    [workoutFeedbackService],
  );

  const updateFeedback = useCallback(
    async (feedbackId: string, request: CreateWorkoutFeedbackRequest) => {
      setIsSubmitting(true);
      setError(null);

      try {
        const updatedFeedback = await workoutFeedbackService.updateFeedback(
          feedbackId,
          request,
        );

        // Update state with the updated feedback
        setUserFeedback((prevFeedback) =>
          prevFeedback.map((feedback) =>
            feedback.id === feedbackId ? updatedFeedback : feedback,
          ),
        );

        return updatedFeedback;
      } catch (err) {
        const errorMessage =
          err instanceof Error ? err.message : 'Failed to update feedback';
        setError(errorMessage);
        throw new Error(errorMessage);
      } finally {
        setIsSubmitting(false);
      }
    },
    [workoutFeedbackService],
  );

  // Fetch user feedback when the component mounts
  useEffect(() => {
    if (isSignedIn) {
      fetchUserFeedback();
    } else {
      setUserFeedback([]);
    }
  }, [isSignedIn, fetchUserFeedback]);

  // Memoized context value
  const contextValue: WorkoutFeedbackState = {
    userFeedback,
    isLoading,
    isSubmitting,
    error,
    refetch: fetchUserFeedback,
    submitFeedback,
    getFeedbackForWorkout,
    updateFeedback,
    clearError,
  };

  return (
    <WorkoutFeedbackContext.Provider value={contextValue}>
      {children}
    </WorkoutFeedbackContext.Provider>
  );
}<|MERGE_RESOLUTION|>--- conflicted
+++ resolved
@@ -43,11 +43,7 @@
       setUserFeedback(data);
     } catch (err) {
       setError(
-<<<<<<< HEAD
-        err instanceof Error ? err.message : "Failed to fetch user feedback",
-=======
         err instanceof Error ? err.message : 'Failed to fetch user feedback'
->>>>>>> 1e140e50
       );
     } finally {
       setIsLoading(false);
@@ -76,7 +72,7 @@
         setIsSubmitting(false);
       }
     },
-    [workoutFeedbackService],
+    [workoutFeedbackService]
   );
 
   const getFeedbackForWorkout = useCallback(
@@ -92,7 +88,7 @@
         throw new Error(errorMessage);
       }
     },
-    [workoutFeedbackService],
+    [workoutFeedbackService]
   );
 
   const updateFeedback = useCallback(
@@ -103,14 +99,14 @@
       try {
         const updatedFeedback = await workoutFeedbackService.updateFeedback(
           feedbackId,
-          request,
+          request
         );
 
         // Update state with the updated feedback
         setUserFeedback((prevFeedback) =>
           prevFeedback.map((feedback) =>
-            feedback.id === feedbackId ? updatedFeedback : feedback,
-          ),
+            feedback.id === feedbackId ? updatedFeedback : feedback
+          )
         );
 
         return updatedFeedback;
@@ -123,7 +119,7 @@
         setIsSubmitting(false);
       }
     },
-    [workoutFeedbackService],
+    [workoutFeedbackService]
   );
 
   // Fetch user feedback when the component mounts

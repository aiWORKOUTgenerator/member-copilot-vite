--- conflicted
+++ resolved
@@ -49,19 +49,13 @@
         setHasPendingChanges(false);
       } catch (err) {
         setError(
-<<<<<<< HEAD
-          err instanceof Error
-            ? err.message
-            : "Failed to load workout instance",
-=======
           err instanceof Error ? err.message : 'Failed to load workout instance'
->>>>>>> 1e140e50
         );
       } finally {
         setIsLoading(false);
       }
     },
-    [workoutInstanceService],
+    [workoutInstanceService]
   );
 
   useEffect(() => {
@@ -91,14 +85,14 @@
         return updatedInstance;
       });
     },
-    [],
+    []
   );
 
   const updateInstanceJsonFormatOptimistically = useCallback(
     (jsonFormat: WorkoutInstanceStructure) => {
       updateInstanceOptimistically({ jsonFormat });
     },
-    [updateInstanceOptimistically],
+    [updateInstanceOptimistically]
   );
 
   const updateInstance = useCallback(
@@ -107,7 +101,7 @@
         const updatedInstance =
           await workoutInstanceService.updateWorkoutInstance(
             instanceId,
-            request,
+            request
           );
 
         // Update current instance if it's the same one
@@ -126,7 +120,7 @@
         throw new Error(errorMessage);
       }
     },
-    [workoutInstanceService, currentInstance],
+    [workoutInstanceService, currentInstance]
   );
 
   const deleteInstance = useCallback(
@@ -147,7 +141,7 @@
         throw new Error(errorMessage);
       }
     },
-    [workoutInstanceService, currentInstance, clearInstance],
+    [workoutInstanceService, currentInstance, clearInstance]
   );
 
   const syncToServer = useCallback(async () => {
@@ -165,7 +159,7 @@
       const updatedInstance =
         await workoutInstanceService.updateWorkoutInstance(
           currentInstance.id,
-          updateRequest,
+          updateRequest
         );
 
       setCurrentInstance(updatedInstance);
@@ -180,11 +174,7 @@
     async (currentExercise: Exercise): Promise<RecommendedExercise[]> => {
       if (!currentInstance) {
         console.error(
-<<<<<<< HEAD
-          "No current instance available for exercise recommendations",
-=======
           'No current instance available for exercise recommendations'
->>>>>>> 1e140e50
         );
         return [];
       }
@@ -194,14 +184,14 @@
           currentInstance.id,
           currentExercise.name,
           undefined, // reason - could be added as parameter later
-          undefined, // preferences - could be added as parameter later
+          undefined // preferences - could be added as parameter later
         );
       } catch (error) {
         console.error('Error loading recommendations:', error);
         return [];
       }
     },
-    [workoutInstanceService, currentInstance],
+    [workoutInstanceService, currentInstance]
   );
 
   // Auto-sync to server after a delay (debounced sync)

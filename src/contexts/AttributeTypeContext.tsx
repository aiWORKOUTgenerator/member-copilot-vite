'use client';

import { AttributeType } from '@/domain/entities/attributeType';
import { useAttributeTypeService } from '@/hooks';
import { useAuth } from '@/hooks/auth';
import { ReactNode, useCallback, useEffect, useState } from 'react';
import {
  AttributeTypeContext,
  AttributeTypeState,
} from './attribute-type.types';

interface AttributeTypeProviderProps {
  children: ReactNode;
}

/**
 * AttributeTypeProvider component that makes attribute type data available to all child components.
 * It fetches attribute type data on mount and provides methods to refetch.
 */
export function AttributeTypeProvider({
  children,
}: AttributeTypeProviderProps) {
  const attributeTypeService = useAttributeTypeService();
  const { isSignedIn } = useAuth();
  const [attributeTypes, setAttributeTypes] = useState<AttributeType[]>([]);
  const [isLoading, setIsLoading] = useState<boolean>(false);
  const [isLoaded, setIsLoaded] = useState<boolean>(false);
  const [error, setError] = useState<string | null>(null);

  const fetchAttributeTypes = useCallback(async () => {
    setIsLoading(true);
    setError(null);

    try {
      const data = await attributeTypeService.getAllAttributeTypes();
      // Sort attribute types by display_order
      data.sort((a, b) => a.display_order - b.display_order);
      setAttributeTypes(data);
      setIsLoaded(true);
    } catch (err) {
      setError(
<<<<<<< HEAD
        err instanceof Error ? err.message : "Failed to fetch attribute types",
=======
        err instanceof Error ? err.message : 'Failed to fetch attribute types'
>>>>>>> 1e140e50
      );
      console.error('Error fetching attribute types:', err);
    } finally {
      setIsLoading(false);
    }
  }, [attributeTypeService]);

  // Fetch attribute type data when the component mounts
  useEffect(() => {
    if (isSignedIn) {
      fetchAttributeTypes();
    } else {
      setAttributeTypes([]);
      setIsLoaded(false);
    }
  }, [isSignedIn, fetchAttributeTypes]);

  // Memoized context value
  const contextValue: AttributeTypeState = {
    attributeTypes,
    isLoading,
    error,
    refetch: fetchAttributeTypes,
    isLoaded,
  };

  return (
    <AttributeTypeContext.Provider value={contextValue}>
      {children}
    </AttributeTypeContext.Provider>
  );
}<|MERGE_RESOLUTION|>--- conflicted
+++ resolved
@@ -39,11 +39,7 @@
       setIsLoaded(true);
     } catch (err) {
       setError(
-<<<<<<< HEAD
-        err instanceof Error ? err.message : "Failed to fetch attribute types",
-=======
         err instanceof Error ? err.message : 'Failed to fetch attribute types'
->>>>>>> 1e140e50
       );
       console.error('Error fetching attribute types:', err);
     } finally {

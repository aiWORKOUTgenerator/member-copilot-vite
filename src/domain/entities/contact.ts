--- conflicted
+++ resolved
@@ -86,14 +86,14 @@
         id: number | string;
       } | null;
       variableName: string;
-    }>,
+    }>
   ): AttributeCompletion[] {
     if (!contact) return [];
 
     return attributeTypes.map((attributeType) => {
       // Get prompts for this attribute type
       const attributePrompts = prompts.filter(
-        (prompt) => prompt.attributeType?.id === attributeType.id,
+        (prompt) => prompt.attributeType?.id === attributeType.id
       );
 
       // Count completed prompts
@@ -101,11 +101,7 @@
         (prompt) =>
           contact.attributes[prompt.variableName] !== undefined &&
           contact.attributes[prompt.variableName] !== null &&
-<<<<<<< HEAD
-          contact.attributes[prompt.variableName] !== "",
-=======
           contact.attributes[prompt.variableName] !== ''
->>>>>>> 1e140e50
       ).length;
 
       // Calculate stats

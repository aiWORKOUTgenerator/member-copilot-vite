import { useContact } from '@/hooks/useContact';
import {
  PhoneVerificationError,
  PhoneVerificationErrorType,
  PhoneVerificationSession,
  PhoneVerificationStatus,
  ResendCodeRequest,
  SendVerificationCodeRequest,
  VerifyCodeRequest,
} from '@/domain/entities/phoneVerification';
import { useCallback, useEffect, useRef, useState } from 'react';
import { usePhoneVerificationService } from './usePhoneVerificationService';

/**
 * Phone verification state interface
 */
export interface PhoneVerificationState {
  // Current verification session
  session: PhoneVerificationSession | null;

  // Loading states
  isLoading: boolean;
  isSending: boolean;
  isVerifying: boolean;
  isResending: boolean;

  // Error state
  error: PhoneVerificationError | null;

  // UI state
  showVerificationInput: boolean;
  resendCooldownSeconds: number;
  canResend: boolean;
}

/**
 * Phone verification actions interface
 */
export interface PhoneVerificationActions {
  sendCode: (phoneNumber: string, countryCode?: string) => Promise<void>;
  verifyCode: (code: string) => Promise<boolean>;
  resendCode: () => Promise<void>;
  clearError: () => void;
  reset: () => void;
  startNewVerification: () => void;
}

/**
 * Combined hook return type
 */
export interface UsePhoneVerificationReturn extends PhoneVerificationState {
  actions: PhoneVerificationActions;
}

/**
 * Main hook for phone verification flow state management
 */
export function usePhoneVerification(): UsePhoneVerificationReturn {
  const phoneVerificationService = usePhoneVerificationService();
  const { refetch: refetchContact } = useContact();

  // State management
  const [session, setSession] = useState<PhoneVerificationSession | null>(null);
  const [isLoading, setIsLoading] = useState(false);
  const [isSending, setIsSending] = useState(false);
  const [isVerifying, setIsVerifying] = useState(false);
  const [isResending, setIsResending] = useState(false);
  const [error, setError] = useState<PhoneVerificationError | null>(null);
  const [showVerificationInput, setShowVerificationInput] = useState(false);
  const [resendCooldownSeconds, setResendCooldownSeconds] = useState(0);

  // Refs for cleanup
  const cooldownIntervalRef = useRef<ReturnType<typeof setInterval> | null>(
    null,
  );

  // Computed values
  const canResend =
    resendCooldownSeconds === 0 && !isResending && session !== null;

  // Cleanup intervals on unmount
  useEffect(() => {
    return () => {
      if (cooldownIntervalRef.current) {
        clearInterval(cooldownIntervalRef.current);
      }
    };
  }, []);

  // Start cooldown timer
  const startResendCooldown = useCallback((seconds: number) => {
    setResendCooldownSeconds(seconds);

    if (cooldownIntervalRef.current) {
      clearInterval(cooldownIntervalRef.current);
    }

    cooldownIntervalRef.current = setInterval(() => {
      setResendCooldownSeconds((prev) => {
        if (prev <= 1) {
          if (cooldownIntervalRef.current) {
            clearInterval(cooldownIntervalRef.current);
            cooldownIntervalRef.current = null;
          }
          return 0;
        }
        return prev - 1;
      });
    }, 1000);
  }, []);

  // Send verification code
  const sendCode = useCallback(
    async (phoneNumber: string, countryCode?: string) => {
      try {
        setIsSending(true);
        setError(null);

        const request: SendVerificationCodeRequest = {
          phone_number: phoneNumber,
          country_code: countryCode,
        };

        const response =
          await phoneVerificationService.sendVerificationCode(request);

        if (response.success) {
          // Create session from response
          const newSession: PhoneVerificationSession = {
            verification_id: response.verification_id,
            phone_number: phoneNumber,
            status: PhoneVerificationStatus.PENDING,
            attempts_made: 0,
            expires_at: response.expires_at,
            can_resend_at: response.can_resend_at,
            last_error: null,
          };

          setSession(newSession);
          setShowVerificationInput(true);

          // Start resend cooldown
          const cooldownTime =
            new Date(response.can_resend_at).getTime() - Date.now();
          if (cooldownTime > 0) {
            startResendCooldown(Math.ceil(cooldownTime / 1000));
          }
        }
      } catch (err) {
        const error =
          err instanceof PhoneVerificationError
            ? err
            : new PhoneVerificationError(
<<<<<<< HEAD
                "unknown_error" as PhoneVerificationErrorType,
                "Failed to send verification code",
=======
                'unknown_error' as PhoneVerificationErrorType,
                'Failed to send verification code'
>>>>>>> 1e140e50
              );
        setError(error);
      } finally {
        setIsSending(false);
      }
    },
    [phoneVerificationService, startResendCooldown],
  );

  // Verify code
  const verifyCode = useCallback(
    async (code: string): Promise<boolean> => {
      if (!session) {
        setError(
          new PhoneVerificationError(
<<<<<<< HEAD
            "verification_not_found" as PhoneVerificationErrorType,
            "No active verification session",
          ),
=======
            'verification_not_found' as PhoneVerificationErrorType,
            'No active verification session'
          )
>>>>>>> 1e140e50
        );
        return false;
      }

      try {
        setIsVerifying(true);
        setError(null);

        const request: VerifyCodeRequest = {
          verification_id: session.verification_id!,
          code: code,
          phone_number: session.phone_number!,
        };

        const response = await phoneVerificationService.verifyCode(request);

        if (response.success) {
          // Update session status
          const updatedSession: PhoneVerificationSession = {
            ...session,
            status: PhoneVerificationStatus.VERIFIED,
            last_error: null,
          };

          setSession(updatedSession);
          setShowVerificationInput(false);

          // Refetch contact to get updated verification status
          await refetchContact();

          return true;
        } else {
          // Update attempts made
          const updatedSession: PhoneVerificationSession = {
            ...session,
            attempts_made: session.attempts_made + 1,
            last_error: response.message,
          };

          setSession(updatedSession);

          setError(PhoneVerificationError.invalidCode());

          return false;
        }
      } catch (err) {
        const error =
          err instanceof PhoneVerificationError
            ? err
            : new PhoneVerificationError(
<<<<<<< HEAD
                "unknown_error" as PhoneVerificationErrorType,
                "Failed to verify code",
=======
                'unknown_error' as PhoneVerificationErrorType,
                'Failed to verify code'
>>>>>>> 1e140e50
              );
        setError(error);

        if (session) {
          const updatedSession: PhoneVerificationSession = {
            ...session,
            attempts_made: session.attempts_made + 1,
            last_error: error.message,
          };
          setSession(updatedSession);
        }

        return false;
      } finally {
        setIsVerifying(false);
      }
    },
    [session, phoneVerificationService, refetchContact],
  );

  // Resend code
  const resendCode = useCallback(async () => {
    if (!session) {
      setError(
        new PhoneVerificationError(
<<<<<<< HEAD
          "verification_not_found" as PhoneVerificationErrorType,
          "No active verification session",
        ),
=======
          'verification_not_found' as PhoneVerificationErrorType,
          'No active verification session'
        )
>>>>>>> 1e140e50
      );
      return;
    }

    try {
      setIsResending(true);
      setError(null);

      const request: ResendCodeRequest = {
        verification_id: session.verification_id!,
        phone_number: session.phone_number!,
      };

      const response = await phoneVerificationService.resendCode(request);

      if (response.success) {
        // Update session with new details
        const updatedSession: PhoneVerificationSession = {
          ...session,
          verification_id: response.verification_id,
          expires_at: response.expires_at,
          can_resend_at: response.can_resend_at,
          last_error: null,
        };

        setSession(updatedSession);

        // Restart resend cooldown
        const cooldownTime =
          new Date(response.can_resend_at).getTime() - Date.now();
        if (cooldownTime > 0) {
          startResendCooldown(Math.ceil(cooldownTime / 1000));
        }
      }
    } catch (err) {
      const error =
        err instanceof PhoneVerificationError
          ? err
          : new PhoneVerificationError(
<<<<<<< HEAD
              "unknown_error" as PhoneVerificationErrorType,
              "Failed to resend verification code",
=======
              'unknown_error' as PhoneVerificationErrorType,
              'Failed to resend verification code'
>>>>>>> 1e140e50
            );
      setError(error);
    } finally {
      setIsResending(false);
    }
  }, [session, phoneVerificationService, startResendCooldown]);

  // Clear error
  const clearError = useCallback(() => {
    setError(null);
  }, []);

  // Reset entire state
  const reset = useCallback(() => {
    setSession(null);
    setError(null);
    setShowVerificationInput(false);
    setResendCooldownSeconds(0);
    setIsLoading(false);
    setIsSending(false);
    setIsVerifying(false);
    setIsResending(false);

    if (cooldownIntervalRef.current) {
      clearInterval(cooldownIntervalRef.current);
      cooldownIntervalRef.current = null;
    }
  }, []);

  // Start new verification (clears current session)
  const startNewVerification = useCallback(() => {
    reset();
  }, [reset]);

  // Actions object
  const actions: PhoneVerificationActions = {
    sendCode,
    verifyCode,
    resendCode,
    clearError,
    reset,
    startNewVerification,
  };

  return {
    // State
    session,
    isLoading,
    isSending,
    isVerifying,
    isResending,
    error,
    showVerificationInput,
    resendCooldownSeconds,
    canResend,

    // Actions
    actions,
  };
}

/**
 * Hook for sending verification codes
 */
export function usePhoneVerificationSend() {
  const phoneVerificationService = usePhoneVerificationService();
  const [isLoading, setIsLoading] = useState(false);
  const [error, setError] = useState<PhoneVerificationError | null>(null);

  const sendCode = useCallback(
    async (phoneNumber: string, countryCode?: string) => {
      try {
        setIsLoading(true);
        setError(null);

        const request: SendVerificationCodeRequest = {
          phone_number: phoneNumber,
          country_code: countryCode,
        };

        const response =
          await phoneVerificationService.sendVerificationCode(request);
        return response;
      } catch (err) {
        const error =
          err instanceof PhoneVerificationError
            ? err
            : new PhoneVerificationError(
<<<<<<< HEAD
                "unknown_error" as PhoneVerificationErrorType,
                "Failed to send verification code",
=======
                'unknown_error' as PhoneVerificationErrorType,
                'Failed to send verification code'
>>>>>>> 1e140e50
              );
        setError(error);
        throw error;
      } finally {
        setIsLoading(false);
      }
    },
    [phoneVerificationService],
  );

  return {
    sendCode,
    isLoading,
    error,
    clearError: () => setError(null),
  };
}

/**
 * Hook for verifying codes
 */
export function usePhoneVerificationVerify() {
  const phoneVerificationService = usePhoneVerificationService();
  const [isLoading, setIsLoading] = useState(false);
  const [error, setError] = useState<PhoneVerificationError | null>(null);

  const verifyCode = useCallback(
    async (verificationId: string, code: string, phoneNumber: string) => {
      try {
        setIsLoading(true);
        setError(null);

        const request: VerifyCodeRequest = {
          verification_id: verificationId,
          code,
          phone_number: phoneNumber,
        };

        const response = await phoneVerificationService.verifyCode(request);
        return response;
      } catch (err) {
        const error =
          err instanceof PhoneVerificationError
            ? err
            : new PhoneVerificationError(
<<<<<<< HEAD
                "unknown_error" as PhoneVerificationErrorType,
                "Failed to verify code",
=======
                'unknown_error' as PhoneVerificationErrorType,
                'Failed to verify code'
>>>>>>> 1e140e50
              );
        setError(error);
        throw error;
      } finally {
        setIsLoading(false);
      }
    },
    [phoneVerificationService],
  );

  return {
    verifyCode,
    isLoading,
    error,
    clearError: () => setError(null),
  };
}<|MERGE_RESOLUTION|>--- conflicted
+++ resolved
@@ -71,7 +71,7 @@
 
   // Refs for cleanup
   const cooldownIntervalRef = useRef<ReturnType<typeof setInterval> | null>(
-    null,
+    null
   );
 
   // Computed values
@@ -151,20 +151,15 @@
           err instanceof PhoneVerificationError
             ? err
             : new PhoneVerificationError(
-<<<<<<< HEAD
-                "unknown_error" as PhoneVerificationErrorType,
-                "Failed to send verification code",
-=======
                 'unknown_error' as PhoneVerificationErrorType,
                 'Failed to send verification code'
->>>>>>> 1e140e50
               );
         setError(error);
       } finally {
         setIsSending(false);
       }
     },
-    [phoneVerificationService, startResendCooldown],
+    [phoneVerificationService, startResendCooldown]
   );
 
   // Verify code
@@ -173,15 +168,9 @@
       if (!session) {
         setError(
           new PhoneVerificationError(
-<<<<<<< HEAD
-            "verification_not_found" as PhoneVerificationErrorType,
-            "No active verification session",
-          ),
-=======
             'verification_not_found' as PhoneVerificationErrorType,
             'No active verification session'
           )
->>>>>>> 1e140e50
         );
         return false;
       }
@@ -232,13 +221,8 @@
           err instanceof PhoneVerificationError
             ? err
             : new PhoneVerificationError(
-<<<<<<< HEAD
-                "unknown_error" as PhoneVerificationErrorType,
-                "Failed to verify code",
-=======
                 'unknown_error' as PhoneVerificationErrorType,
                 'Failed to verify code'
->>>>>>> 1e140e50
               );
         setError(error);
 
@@ -256,7 +240,7 @@
         setIsVerifying(false);
       }
     },
-    [session, phoneVerificationService, refetchContact],
+    [session, phoneVerificationService, refetchContact]
   );
 
   // Resend code
@@ -264,15 +248,9 @@
     if (!session) {
       setError(
         new PhoneVerificationError(
-<<<<<<< HEAD
-          "verification_not_found" as PhoneVerificationErrorType,
-          "No active verification session",
-        ),
-=======
           'verification_not_found' as PhoneVerificationErrorType,
           'No active verification session'
         )
->>>>>>> 1e140e50
       );
       return;
     }
@@ -312,13 +290,8 @@
         err instanceof PhoneVerificationError
           ? err
           : new PhoneVerificationError(
-<<<<<<< HEAD
-              "unknown_error" as PhoneVerificationErrorType,
-              "Failed to resend verification code",
-=======
               'unknown_error' as PhoneVerificationErrorType,
               'Failed to resend verification code'
->>>>>>> 1e140e50
             );
       setError(error);
     } finally {
@@ -407,13 +380,8 @@
           err instanceof PhoneVerificationError
             ? err
             : new PhoneVerificationError(
-<<<<<<< HEAD
-                "unknown_error" as PhoneVerificationErrorType,
-                "Failed to send verification code",
-=======
                 'unknown_error' as PhoneVerificationErrorType,
                 'Failed to send verification code'
->>>>>>> 1e140e50
               );
         setError(error);
         throw error;
@@ -421,7 +389,7 @@
         setIsLoading(false);
       }
     },
-    [phoneVerificationService],
+    [phoneVerificationService]
   );
 
   return {
@@ -459,13 +427,8 @@
           err instanceof PhoneVerificationError
             ? err
             : new PhoneVerificationError(
-<<<<<<< HEAD
-                "unknown_error" as PhoneVerificationErrorType,
-                "Failed to verify code",
-=======
                 'unknown_error' as PhoneVerificationErrorType,
                 'Failed to verify code'
->>>>>>> 1e140e50
               );
         setError(error);
         throw error;
@@ -473,7 +436,7 @@
         setIsLoading(false);
       }
     },
-    [phoneVerificationService],
+    [phoneVerificationService]
   );
 
   return {

import { useAuth } from '@clerk/clerk-react';
import { useMemo } from 'react';
import { ApiServiceImpl } from '@/services/api/ApiServiceImpl';
import { ClerkTokenProvider } from '@/services/api/ClerkTokenProvider';
import { ApiService } from '@/domain/interfaces/api/ApiService';

/**
 * Hook to get an API service instance with authentication configured
 * @param baseUrl Optional base URL for API requests
 * @returns An ApiService instance with authentication configured
 */
export function useApiService(
<<<<<<< HEAD
  baseUrl: string = import.meta.env.VITE_API_URL || "",
=======
  baseUrl: string = import.meta.env.VITE_API_URL || ''
>>>>>>> 1e140e50
): ApiService {
  const { getToken } = useAuth();

  // Create a memoized API service instance that will only change when dependencies change
  const apiService = useMemo(() => {
    // Create a token provider that uses Clerk's getToken function
    const tokenProvider = new ClerkTokenProvider(() => getToken());

    // Create the API service with the token provider
    return new ApiServiceImpl(
      baseUrl,
      {
        'Content-Type': 'application/json',
      },
      tokenProvider,
    );
  }, [baseUrl, getToken]);

  return apiService;
}<|MERGE_RESOLUTION|>--- conflicted
+++ resolved
@@ -10,11 +10,7 @@
  * @returns An ApiService instance with authentication configured
  */
 export function useApiService(
-<<<<<<< HEAD
-  baseUrl: string = import.meta.env.VITE_API_URL || "",
-=======
   baseUrl: string = import.meta.env.VITE_API_URL || ''
->>>>>>> 1e140e50
 ): ApiService {
   const { getToken } = useAuth();
 
@@ -29,7 +25,7 @@
       {
         'Content-Type': 'application/json',
       },
-      tokenProvider,
+      tokenProvider
     );
   }, [baseUrl, getToken]);
 

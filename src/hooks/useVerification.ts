--- conflicted
+++ resolved
@@ -13,11 +13,7 @@
 
   if (context === undefined) {
     throw new Error(
-<<<<<<< HEAD
-      "useVerification must be used within a VerificationProvider",
-=======
       'useVerification must be used within a VerificationProvider'
->>>>>>> 1e140e50
     );
   }
 

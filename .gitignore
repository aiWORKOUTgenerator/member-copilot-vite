# Logs
logs
*.log
npm-debug.log*
yarn-debug.log*
yarn-error.log*
pnpm-debug.log*
lerna-debug.log*

# Dependencies
node_modules/

# Build outputs
dist/
dist-ssr/
*.local

# Test coverage
coverage/
<<<<<<< HEAD
*.lcov

# Environment files
.env
.env.local
.env.development.local
.env.test.local
.env.production.local
=======
>>>>>>> 255f3bfe

# Editor directories and files
.vscode/
!.vscode/extensions.json
.idea/
*.suo
*.ntvs*
*.njsproj
*.sln
*.sw?

# OS files
.DS_Store
Thumbs.db

# Temporary files
*.tmp
*.temp

# Legacy config files (replaced by eslint.config.js and prettier.config.js)
.eslintignore
.prettierignore<|MERGE_RESOLUTION|>--- conflicted
+++ resolved
@@ -17,17 +17,6 @@
 
 # Test coverage
 coverage/
-<<<<<<< HEAD
-*.lcov
-
-# Environment files
-.env
-.env.local
-.env.development.local
-.env.test.local
-.env.production.local
-=======
->>>>>>> 255f3bfe
 
 # Editor directories and files
 .vscode/
